--- conflicted
+++ resolved
@@ -4,12 +4,9 @@
 jinja2==3.0.3; python_version == '3.6'
 jinja2==3.1.5; python_version >= '3.7'
 jsonschema==3.2.0
-<<<<<<< HEAD
 psutil
-=======
 PyYAML==6.0.1; python_version < '3.8'
 PyYAML==6.0.2; python_version >= '3.8'
->>>>>>> 9984f7ab
 semver==2.13.0; python_version == '3.6'
 semver==3.0.4; python_version >= '3.7'
 Sphinx==5.3.0; python_version < '3.8'
