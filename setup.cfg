[metadata]
name = ReFrame-HPC
version = attr: reframe.VERSION
author = Swiss National Supercomputing Center (CSCS/ETH Zurich), ReFrame Project Developers
description = ReFrame is a powerful framework for writing system regression tests and benchmarks, specifically targeted to HPC systems
url = https://github.com/reframe-hpc/reframe
license = BSD 3-Clause
long_description = file: README_minimal.md
long_description_content_type = text/markdown
classifiers =
    Development Status :: 5 - Production/Stable
    Programming Language :: Python :: 3.6
    Programming Language :: Python :: 3.7
    Programming Language :: Python :: 3.8
    Programming Language :: Python :: 3.9
    Programming Language :: Python :: 3.10
    Programming Language :: Python :: 3.11
    Programming Language :: Python :: 3.12
    Programming Language :: Python :: 3.13
    License :: OSI Approved :: BSD License
    Operating System :: MacOS
    Operating System :: POSIX :: Linux
    Environment :: Console

[options]
packages = find_namespace:
python_requires = >=3.6
scripts = bin/reframe
install_requires =
    aiofiles
    archspec >= 0.2.4
    argcomplete
    argcomplete <= 3.1.2; python_version < '3.8'
    autopep8
    filelock
    filelock<=3.16.1; python_version == '3.8'
    filelock<=3.12.2; python_version == '3.7'
    filelock<=3.4.1; python_version == '3.6'
<<<<<<< HEAD
=======
    jinja2==3.0.3; python_version == '3.6'
>>>>>>> 9984f7ab
    jinja2
    jsonschema
    lxml==5.2.0; python_version < '3.8' and platform_machine == 'aarch64'
    lxml==5.3.0; python_version >= '3.8' or platform_machine != 'aarch64'
    PyYAML==6.0.1; python_version < '3.8'
    PyYAML
    psutil
    requests
    requests <= 2.27.1; python_version == '3.6'
    semver
    semver <= 2.13.0; python_version == '3.6'
    tabulate
    tabulate <= 0.8.10; python_version == '3.6'

[options.packages.find]
include = reframe,reframe.*,hpctestlib.*

[options.package_data]
reframe = schemas/*

[flake8]
extend-ignore = E129,E221,E226,E241,E402,E272,E741,E742,E743,F821,W504
exclude = .git,__pycache__,docs/conf.py,external<|MERGE_RESOLUTION|>--- conflicted
+++ resolved
@@ -36,10 +36,8 @@
     filelock<=3.16.1; python_version == '3.8'
     filelock<=3.12.2; python_version == '3.7'
     filelock<=3.4.1; python_version == '3.6'
-<<<<<<< HEAD
-=======
+    jinja2
     jinja2==3.0.3; python_version == '3.6'
->>>>>>> 9984f7ab
     jinja2
     jsonschema
     lxml==5.2.0; python_version < '3.8' and platform_machine == 'aarch64'
