--- conflicted
+++ resolved
@@ -10,17 +10,8 @@
 
 
 class NamdBaseCheck(rfm.RunOnlyRegressionTest):
-<<<<<<< HEAD
     scale = parameter(['small', 'large'])
     variant = parameter(['maint', 'prod'])
-=======
-    def __init__(self, arch, scale, variant):
-        self.descr = f'NAMD check ({arch}, {variant})'
-        if self.current_system.name in ['eiger', 'pilatus']:
-            self.valid_prog_environs = ['cpeGNU']
-        else:
-            self.valid_prog_environs = ['builtin']
->>>>>>> 1b1dcf48
 
     modules = ['NAMD']
     executable = 'namd2'
@@ -156,12 +147,5 @@
             self.reference = {
                 'daint:mc': {'days_ns': (0.28, None, 0.05, 'days/ns')},
                 'eiger:mc': {'days_ns': (0.05, None, 0.05, 'days/ns')},
-<<<<<<< HEAD
-                'pilatus:mc': {'days_ns': (0.06, None, 0.05, 'days/ns')}
-            }
-=======
                 'pilatus:mc': {'days_ns': (0.05, None, 0.05, 'days/ns')}
-            }
-
-        self.tags |= {'maintenance' if variant == 'maint' else 'production'}
->>>>>>> 1b1dcf48
+            }