# Copyright 2016-2022 Swiss National Supercomputing Centre (CSCS/ETH Zurich)
# ReFrame Project Developers. See the top-level LICENSE file for details.
#
# SPDX-License-Identifier: BSD-3-Clause

import reframe as rfm
import reframe.utility.sanity as sn

from hpctestlib.microbenchmarks.mpi.osu import (osu_latency,
                                                osu_bandwidth,
                                                build_osu_benchmarks)


class build_osu_benchmarks_gpu(build_osu_benchmarks):
    @run_after('setup')
    def set_modules(self):
        if self.current_system.name in ['daint', 'dom']:
            self.modules = ['cudatoolkit/21.3_11.2']
            if self.current_environ.name == 'PrgEnv-cray':
                self.prebuild_cmds += ['module sw cce cce/10.0.2']

            if self.current_environ.name == 'PrgEnv-gnu':
                self.prebuild_cmds += ['module sw gcc gcc/10.3.0']

            if self.current_environ.name == 'PrgEnv-intel':
                self.prebuild_cmds += ['module sw intel intel/19.1.1.217']

        elif self.current_system.name in ['arolla', 'tsa']:
            self.modules = ['cuda/10.1.243']


cpu_build_variant = build_osu_benchmarks.get_variant_nums(
    build_type='cpu'
)
cuda_build_variant = build_osu_benchmarks_gpu.get_variant_nums(
    build_type='cuda'
)


@rfm.simple_test
class allreduce_check(osu_latency):
    variant = parameter(['small'], ['large'])
    ctrl_msg_size = 8
    perf_msg_size = 8
    executable = 'osu_allreduce'
    num_tasks_per_node = 1
    num_gpus_per_node  = 1
    osu_binaries = fixture(build_osu_benchmarks, scope='environment',
                           variants=cpu_build_variant)
    strict_check = False
    valid_systems = ['daint:gpu', 'daint:mc']
    valid_prog_environs = ['PrgEnv-gnu', 'PrgEnv-nvidia']
    maintainers = ['RS', 'AJ']
    tags = {'production', 'benchmark', 'craype'}
    extra_resources = {
        'switches': {
            'num_switches': 1
        }
    }

    @run_after('init')
    def add_valid_systems(self):
        if self.variant == 'small':
            self.valid_systems += ['dom:gpu', 'dom:mc']

    @run_before('run')
    def set_num_tasks(self):
        self.num_tasks = 6 if self.variant == 'small' else 16

    @run_before('performance')
    def set_performance_patterns(self):
        if self.variant == 'small':
            self.reference = {
                'dom:gpu': {
                    'latency': (5.67, None, 0.05, 'us')
                },
                'daint:gpu': {
                    'latency': (8.66, None, 0.85, 'us')
                },
                'daint:mc': {
                    'latency': (10.90, None, 1.90, 'us')
                }
            }
        else:
            self.reference = {
                'daint:gpu': {
                    'latency': (13.62, None, 1.16, 'us')
                },
                'daint:mc': {
                    'latency': (19.07, None, 1.64, 'us')
                }
            }
        self.perf_patterns = {
            'latency': sn.extractsingle(r'^8\s+(?P<latency>\S+)',
                                        self.stdout, 'latency', float)
        }


@rfm.simple_test
class alltoall_check(osu_latency):
    ctrl_msg_size = 8
    perf_msg_size = 8
    executable = 'osu_alltoall'
    osu_binaries = fixture(build_osu_benchmarks, scope='environment',
                           variants=cpu_build_variant)
    valid_systems = ['daint:gpu', 'dom:gpu']
    valid_prog_environs = ['PrgEnv-cray', 'PrgEnv-gnu',
                           'PrgEnv-intel', 'PrgEnv-nvidia']
    strict_check = False
    reference = {
        'dom:gpu': {
            'latency': (8.23, None, 0.1, 'us')
        },
        'daint:gpu': {
            'latency': (20.73, None, 2.0, 'us')
        }
    }
    num_tasks_per_node = 1
    num_gpus_per_node  = 1
    extra_resources = {
        'switches': {
            'num_switches': 1
        }
    }
    tags = {'production', 'benchmark', 'craype'}
    maintainers = ['RS', 'AJ']

    @run_before('run')
    def set_num_tasks(self):
        if self.current_system.name == 'daint':
            self.num_tasks = 16
        else:
            self.num_tasks = 6


@rfm.simple_test
class alltoall_flex_check(osu_latency):
    descr = 'Flexible Alltoall OSU test'
    executable = 'osu_alltoall'
    ctrl_msg_size = 1048576
    num_tasks_per_node = 1
    num_tasks = 0
    osu_binaries = fixture(build_osu_benchmarks, scope='environment',
                           variants=cpu_build_variant)
    valid_systems = ['daint:gpu', 'daint:mc', 'dom:gpu', 'dom:mc',
                     'arolla:cn', 'arolla:pn', 'tsa:cn', 'tsa:pn']
    valid_prog_environs = ['PrgEnv-cray']
    tags = {'diagnostic', 'ops', 'benchmark', 'craype'}
    maintainers = ['RS', 'AJ']

    @run_after('init')
    def add_prog_environ(self):
        if self.current_system.name in ['arolla', 'tsa']:
            self.exclusive_access = True
            self.valid_prog_environs = ['PrgEnv-gnu', 'PrgEnv-pgi']


class p2p_config_cscs(rfm.RegressionMixin):
    @run_after('init')
    def cscs_config(self):
        self.num_warmup_iters = 100
        self.num_iters = 1000
        self.num_tasks = 2
        self.num_tasks_per_node = 1
        self.valid_systems = ['daint:gpu', 'dom:gpu', 'arolla:cn', 'tsa:cn']
        if self.current_system.name in ['arolla', 'tsa']:
            self.exclusive_access = True
            self.valid_prog_environs = ['PrgEnv-gnu', 'PrgEnv-pgi']
        else:
            self.valid_prog_environs = ['PrgEnv-cray', 'PrgEnv-gnu',
                                        'PrgEnv-intel', 'PrgEnv-nvidia']

        if not self.device:
            self.valid_systems += ['daint:mc', 'dom:mc',
                                   'eiger:mc', 'pilatus:mc']

        self.exclusive_access = True
        self.strict_check = False
        self.maintainers = ['RS', 'AJ']
        self.tags = {'production', 'benchmark', 'craype'}
        self.extra_resources = {
            'switches': {
                'num_switches': 1
            }
        }


@rfm.simple_test
class p2p_bandwidth_cpu_test(osu_bandwidth, p2p_config_cscs):
    descr = 'P2P bandwidth microbenchmark'
    ctrl_msg_size = 4194304
    perf_msg_size = 4194304
    executable = 'osu_bw'
    osu_binaries = fixture(build_osu_benchmarks, scope='environment',
                           variants=cpu_build_variant)
    reference = {
        'daint:gpu': {
            'bw': (9481.0, -0.10, None, 'MB/s')
        },
        'daint:mc': {
            'bw': (8507, -0.15, None, 'MB/s')
        },
        'dom:gpu': {
            'bw': (9476.3, -0.05, None, 'MB/s')
        },
        'dom:mc': {
            'bw': (9528.0, -0.20, None, 'MB/s')
        },
        'eiger:mc': {
            'bw': (12240.0, -0.10, None, 'MB/s')
        },
        'pilatus:mc': {
            'bw': (12240.0, -0.10, None, 'MB/s')
        },
        # keeping as reference:
        # 'monch:compute': {
        #     'bw': (6317.84, -0.15, None, 'MB/s')
        # },
    }


@rfm.simple_test
class p2p_latency_cpu_test(osu_latency, p2p_config_cscs):
    descr = 'P2P latency microbenchmark'
    ctrl_msg_size = 8
    perf_msg_size = 8
    executable = 'osu_latency'
    osu_binaries = fixture(build_osu_benchmarks, scope='environment',
                           variants=cpu_build_variant)
    reference = {
        'daint:gpu': {
            'latency': (1.40, None, 0.80, 'us')
        },
        'daint:mc': {
            'latency': (1.61, None, 0.70, 'us')
        },
        'dom:gpu': {
            'latency': (1.138, None, 0.10, 'us')
        },
        'dom:mc': {
            'latency': (1.47, None, 0.10, 'us')
        },
        'eiger:mc': {
            'latency': (2.33, None, 0.15, 'us')
        },
        'pilatus:mc': {
            'latency': (2.33, None, 0.15, 'us')
        },
        # keeping as reference:
        # 'monch:compute': {
        #     'latency': (1.27, None, 0.1, 'us')
        # },
    }


class g2g_rdma_cscs(rfm.RegressionMixin):
    @run_before('run')
    def set_rdma_daint(self):
        if self.current_system.name in ['daint', 'dom']:
            self.num_gpus_per_node  = 1
            self.variables = {'MPICH_RDMA_ENABLED_CUDA': '1'}


@rfm.simple_test
<<<<<<< HEAD
class G2GBandwidthTest(P2PBaseTest):
    valid_systems = ['daint:gpu', 'dom:gpu', 'arolla:cn', 'tsa:cn']
    num_gpus_per_node = 1
    executable = './p2p_osu_bw'
    executable_opts = ['-x', '100', '-i', '1000', '-d',
                       'cuda', 'D', 'D']
=======
class p2p_bandwidth_gpu_test(osu_bandwidth, p2p_config_cscs, g2g_rdma_cscs):
    descr = 'G2G bandwidth microbenchmark'
    device = 'cuda'
    ctrl_msg_size = 4194304
    perf_msg_size = 4194304
    executable = 'osu_bw'
    osu_binaries = fixture(build_osu_benchmarks_gpu, scope='environment',
                           variants=cuda_build_variant)
>>>>>>> 54249d14
    reference = {
        'dom:gpu': {
            'bw': (8813.09, -0.05, None, 'MB/s')
        },
        'daint:gpu': {
            'bw': (8560, -0.10, None, 'MB/s')
        },
        '*': {
            'bw': (0, None, None, 'MB/s')
        }
    }


@rfm.simple_test
class p2p_latency_gpu_test(osu_latency, p2p_config_cscs, g2g_rdma_cscs):
    descr = 'G2G latency microbenchmark'
    device = 'cuda'
    ctrl_msg_size = 8
    perf_msg_size = 8
    executable = 'osu_latency'
    osu_binaries = fixture(build_osu_benchmarks_gpu, scope='environment',
                           variants=cuda_build_variant)
    reference = {
        'dom:gpu': {
            'latency': (5.56, None, 0.1, 'us')
        },
        'daint:gpu': {
            'latency': (6.82, None, 0.50, 'us')
        },
        '*': {
            'latency': (0, None, None, 'MB/s')
        }
    }<|MERGE_RESOLUTION|>--- conflicted
+++ resolved
@@ -262,14 +262,6 @@
 
 
 @rfm.simple_test
-<<<<<<< HEAD
-class G2GBandwidthTest(P2PBaseTest):
-    valid_systems = ['daint:gpu', 'dom:gpu', 'arolla:cn', 'tsa:cn']
-    num_gpus_per_node = 1
-    executable = './p2p_osu_bw'
-    executable_opts = ['-x', '100', '-i', '1000', '-d',
-                       'cuda', 'D', 'D']
-=======
 class p2p_bandwidth_gpu_test(osu_bandwidth, p2p_config_cscs, g2g_rdma_cscs):
     descr = 'G2G bandwidth microbenchmark'
     device = 'cuda'
@@ -278,7 +270,6 @@
     executable = 'osu_bw'
     osu_binaries = fixture(build_osu_benchmarks_gpu, scope='environment',
                            variants=cuda_build_variant)
->>>>>>> 54249d14
     reference = {
         'dom:gpu': {
             'bw': (8813.09, -0.05, None, 'MB/s')
