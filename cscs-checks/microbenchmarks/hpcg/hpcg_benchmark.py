import os
import reframe as rfm
import reframe.utility.sanity as sn


@rfm.required_version('>=2.16-dev0')
@rfm.simple_test
class HPCGCheckRef(rfm.RegressionTest):
    def __init__(self):
        super().__init__()

        self.descr = 'HPCG reference benchmark'
        self.valid_systems = ['daint:mc', 'daint:gpu', 'dom:gpu', 'dom:mc']
        self.valid_prog_environs = ['PrgEnv-gnu']
        if self.current_system.name in {'daint', 'dom'}:
            self.modules = ['craype-hugepages8M']

        self.build_system = 'Make'
        self.build_system.options = ['arch=MPI_GCC_OMP']
        self.sourcesdir = 'https://github.com/hpcg-benchmark/hpcg.git'

        self.executable = 'bin/xhpcg'
        self.executable_opts = ['--nx=104', '--ny=104', '--nz=104', '-t2']
        # use glob to catch the output file suffix dependent on execution time
        self.output_file = sn.getitem(sn.glob('HPCG*.txt'), 0)

        self.num_tasks = 0
        self.num_cpus_per_task = 1
        self.system_num_tasks = {
            'daint:mc':  36,
            'daint:gpu': 12,
            'dom:mc':  36,
            'dom:gpu': 12,
        }

        self.reference = {
            'daint:gpu': {
                'gflops': (7.6, -0.1, None, 'Gflop/s')
            },
            'daint:mc': {
                'gflops': (13.4, -0.1, None, 'Gflop/s')
            },
            'dom:gpu': {
                'gflops': (7.6, -0.1, None, 'Gflop/s')
            },
            'dom:mc': {
                'gflops': (13.4, -0.1, None, 'Gflop/s')
            },
            '*': {
                'gflops': (0, None, None, 'Gflop/s')
            }
        }

        self.maintainers = ['SK']
<<<<<<< HEAD
        self.tags = {'diagnostic', 'benchmark', 'external-resources'}
=======
        self.tags = {'diagnostic', 'benchmark', 'craype'}
>>>>>>> e8f3b314

    @property
    @sn.sanity_function
    def num_tasks_assigned(self):
        return self.job.num_tasks

    def setup(self, partition, environ, **job_opts):
        self.num_tasks_per_node = self.system_num_tasks.get(
            partition.fullname, 1
        )
        num_nodes = self.num_tasks_assigned / self.num_tasks_per_node
        self.perf_patterns = {
            'gflops': sn.extractsingle(
                r'HPCG result is VALID with a GFLOP\/s rating of=\s*'
                r'(?P<perf>\S+)',
                self.output_file, 'perf',  float) / num_nodes
        }

        self.sanity_patterns = sn.all([
            sn.assert_eq(4, sn.count(
                sn.findall(r'PASSED', self.output_file))),
            sn.assert_eq(0, self.num_tasks_assigned % self.num_tasks_per_node)
        ])

        super().setup(partition, environ, **job_opts)


@rfm.required_version('>=2.16-dev0')
@rfm.simple_test
class HPCGCheckMKL(rfm.RegressionTest):
    def __init__(self):
        super().__init__()

        self.descr = 'HPCG benchmark Intel MKL implementation'
        self.valid_systems = ['daint:mc', 'dom:mc', 'daint:gpu', 'dom:gpu']
        self.valid_prog_environs = ['PrgEnv-intel']
        self.modules = ['craype-hugepages8M']
        self.build_system = 'Make'
        self.prebuild_cmd = ['cp -r ${MKLROOT}/benchmarks/hpcg/* .',
                             'mv Make.CrayXC setup',
                             './configure CrayXC']

        self.num_tasks = 0
        self.num_tasks_per_core = 2
        self.problem_size = 104

        self.variables = {
            'HUGETLB_VERBOSE': '0',
            'MPICH_MAX_THREAD_SAFETY': 'multiple',
            'MPICH_USE_DMAPP_COLL': '1',
            'PMI_NO_FORK': '1',
            'KMP_HW_SUBSET': '9c,2t',
            'KMP_AFFINITY': 'granularity=fine,compact'
        }

        self.executable = 'bin/xhpcg_avx2'
        self.executable_opts = ['--nx=%d' % self.problem_size,
                                '--ny=%d' % self.problem_size,
                                '--nz=%d' % self.problem_size, '-t2']

        self.reference = {
            'dom:mc': {
                'gflops': (22, -0.1, None, 'Gflop/s')
            },
            'daint:mc': {
                'gflops': (22, -0.1, None, 'Gflop/s')
            },
            'dom:gpu': {
                'gflops': (10.7, -0.1, None, 'Gflop/s')
            },
            'daint:gpu': {
                'gflops': (10.7, -0.1, None, 'Gflop/s')
            },
        }

        self.maintainers = ['SK']
        self.tags = {'diagnostic', 'benchmark', 'craype'}

    @property
    @sn.sanity_function
    def num_tasks_assigned(self):
        return self.job.num_tasks

    @property
    @sn.sanity_function
    def outfile_lazy(self):
        pattern = 'n%d-%dp-%dt-*.yaml' % (self.problem_size,
                                          self.job.num_tasks,
                                          self.num_cpus_per_task)
        return sn.getitem(sn.glob(pattern), 0)

    def setup(self, partition, environ, **job_opts):
        if partition.fullname in ['daint:gpu', 'dom:gpu']:
            self.num_tasks_per_node = 2
            self.num_cpus_per_task = 12
        else:
            self.num_tasks_per_node = 4
            self.num_cpus_per_task = 18

        # since this is a flexible test, we divide the extracted
        # performance by the number of nodes and compare
        # against a single reference
        num_nodes = self.num_tasks_assigned / self.num_tasks_per_node
        self.perf_patterns = {
            'gflops': sn.extractsingle(
                r'HPCG result is VALID with a GFLOP\/s rating of:\s*'
                r'(?P<perf>\S+)',
                self.outfile_lazy, 'perf',  float) / num_nodes
        }

        self.sanity_patterns = sn.all([
            sn.assert_eq(4, sn.count(
                sn.findall(r'PASSED', self.outfile_lazy))),
            sn.assert_eq(0, self.num_tasks_assigned % self.num_tasks_per_node)
        ])

        super().setup(partition, environ, **job_opts)


@rfm.simple_test
class HPCG_GPUCheck(rfm.RunOnlyRegressionTest):
    def __init__(self):
        super().__init__()
        self.maintainers = ['SK', 'VK']
        self.descr = 'HPCG benchmark on GPUs'
        self.sourcesdir = os.path.join(self.current_system.resourcesdir,
                                       'HPCG')

        # there's no binary with support for CUDA 10 yet
        self.valid_systems = ['daint:gpu']
        self.valid_prog_environs = ['PrgEnv-gnu']
        self.modules = ['craype-accel-nvidia60', 'craype-hugepages8M']
        self.executable = 'xhpcg_gpu_3.1'
        self.pre_run = ['chmod +x %s' % self.executable]
        self.num_tasks = 0
        self.num_tasks_per_node = 1
        self.num_cpus_per_task = 12
        self.variables  = {
            'PMI_NO_FORK': '1',
            'MPICH_USE_DMAPP_COLL': '1',
            'OMP_SCHEDULE': 'static',
            'OMP_NUM_THREADS': str(self.num_cpus_per_task),
            'HUGETLB_VERBOSE': '0',
            'HUGETLB_DEFAULT_PAGE_SIZE': '8M',
        }

        self.output_file = sn.getitem(sn.glob('*.yaml'), 0)

        self.reference = {
            'daint:gpu': {
                'gflops': (94.7, -0.1, None, 'Gflop/s')
            },
            'dom:gpu': {
                'gflops': (94.7, -0.1, None, 'Gflop/s')
            },
        }

        num_nodes = self.num_tasks_assigned / self.num_tasks_per_node
        self.perf_patterns = {
            'gflops': sn.extractsingle(
                r'HPCG result is VALID with a GFLOP\/s rating of:\s*'
                r'(?P<perf>\S+)',
                self.output_file, 'perf',  float) / num_nodes
        }

        self.sanity_patterns = sn.all([
            sn.assert_eq(4, sn.count(
                sn.findall(r'PASSED', self.output_file))),
            sn.assert_eq(0, self.num_tasks_assigned % self.num_tasks_per_node)
        ])

    @property
    @sn.sanity_function
    def num_tasks_assigned(self):
        return self.job.num_tasks<|MERGE_RESOLUTION|>--- conflicted
+++ resolved
@@ -52,11 +52,7 @@
         }
 
         self.maintainers = ['SK']
-<<<<<<< HEAD
-        self.tags = {'diagnostic', 'benchmark', 'external-resources'}
-=======
-        self.tags = {'diagnostic', 'benchmark', 'craype'}
->>>>>>> e8f3b314
+        self.tags = {'diagnostic', 'benchmark', 'craype', 'external-resources'}
 
     @property
     @sn.sanity_function
