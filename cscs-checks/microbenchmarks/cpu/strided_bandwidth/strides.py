# Copyright 2016-2021 Swiss National Supercomputing Centre (CSCS/ETH Zurich)
# ReFrame Project Developers. See the top-level LICENSE file for details.
#
# SPDX-License-Identifier: BSD-3-Clause

import reframe as rfm

from hpctestlib.microbenchmarks.cpu.strided_bandwidth import StridedBandwidth

<<<<<<< HEAD

@rfm.simple_test
class strided_bandwidth_check(StridedBandwidth):
    '''Strided bandwidth check.

    This test is parameterized with the ``stride`` parameter, covering the
    following scenarios: 8-byte stride using the full cache line, 64-byte
    stride using 1/8 of the cacheline, and 128-byte using 1/8 of every 2nd
    cacheline.

    This test requires the ``num_cpus`` variable, which is set in a post-setup
    hook. The data for each supported system is stored in ``system_num_cpus``

    Since the performance references change with the ``stride`` parameter, the
    references for each test instace are stored in the ``reference_per_stride``
    variable. The actual references are then set in a pre-performance hook.
    '''

    # Define the stride parameter
    stride = parameter([1, 8, 16])

    valid_systems = ['daint:gpu', 'dom:gpu', 'daint:mc', 'dom:mc',
                     'eiger:mc', 'pilatus:mc', 'ault:a64fx']
    valid_prog_environs = ['PrgEnv-gnu']
    num_tasks = 0

    @run_after('init')
    def set_valid_systems(self):
        cp = self.current_system.name
        if cp == 'ault':
            self.valid_prog_environs = ['PrgEnv-fujitsu']

    system_num_cpus = variable(
        dict, value={
            'daint:mc':  72,
            'daint:gpu': 24,
            'dom:mc':  72,
            'dom:gpu': 24,
            'eiger:mc': 128,
            'pilatus:mc': 128,
            'ault:a64fx': 48,
        }
    )
    reference_per_stride = variable(
        dict, value={
            1: {
                'dom:gpu': {
                    'bandwidth': (50, -0.1, 0.1, 'GB/s')
                },
                'dom:mc': {
                    'bandwidth': (100, -0.1, 0.1, 'GB/s')
                },
                'daint:gpu': {
                    'bandwidth': (50, -0.1, 0.1, 'GB/s')
                },
                'daint:mc': {
                    'bandwidth': (100, -0.1, 0.1, 'GB/s')
                },
                'eiger:mc': {
                    'bandwidth': (270, -0.1, 0.1, 'GB/s')
                },
                'pilatus:mc': {
                    'bandwidth': (270, -0.1, 0.1, 'GB/s')
                },
                'ault:a64fx': {
                    'bandwidth': (50, -0.1, 0.1, 'GB/s')
                },
            },
            8: {
                'dom:gpu': {
                    'bandwidth': (6, -0.1, 0.2, 'GB/s')
                },
                'dom:mc': {
                    'bandwidth': (12.5, -0.1, 0.2, 'GB/s')
                },
                'daint:gpu': {
                    'bandwidth': (6, -0.05, 0.2, 'GB/s')
                },
                'daint:mc': {
                    'bandwidth': (12.5, -0.1, 0.2, 'GB/s')
                },
                'eiger:mc': {
                    'bandwidth': (33, -0.1, 0.2, 'GB/s')
                },
                'pilatus:mc': {
                    'bandwidth': (33, -0.1, 0.2, 'GB/s')
                },
                'ault:a64fx': {
                    'bandwidth': (45, -0.1, 0.1, 'GB/s')
                },
            },
            16: {
                'dom:gpu': {
                    'bandwidth': (4.5, -0.1, 0.2, 'GB/s')
                },
                'dom:mc': {
                    'bandwidth': (9.1, -0.1, 0.2, 'GB/s')
                },
                'daint:gpu': {
                    'bandwidth': (4.5, -0.1, 0.2, 'GB/s')
                },
                'daint:mc': {
                    'bandwidth': (9.1, -0.1, 0.2, 'GB/s')
                },
                'eiger:mc': {
                    'bandwidth': (33, -0.1, 0.2, 'GB/s')
                },
                'pilatus:mc': {
                    'bandwidth': (33, -0.1, 0.2, 'GB/s')
                },
                'ault:a64fx': {
                    'bandwidth': (25, -0.1, 0.1, 'GB/s')
                },
            }
        }
    )
    tags = {'benchmark', 'diagnostic'}

    @run_after('setup')
    def set_num_cpus(self):
        self.num_cpus = self.system_num_cpus[self.current_partition.fullname]

    @run_before('performance')
    def set_references(self):
        self.reference = self.reference_per_stride[self.stride]
=======
@rfm.simple_test
class StridedBandwidthTest(rfm.RegressionTest):
    sourcepath = 'strides.cpp'
    build_system = 'SingleSource'
    valid_systems = ['daint:gpu', 'dom:gpu', 'daint:mc', 'dom:mc',
                     'eiger:mc', 'pilatus:mc']
    valid_prog_environs = ['PrgEnv-gnu']
    num_tasks = 1
    num_tasks_per_node = 1
    maintainers = ['SK']
    tags = {'benchmark', 'diagnostic'}
    stride_bytes = parameter([8, 64, 128])
    reference_bw = {
        8: {
            'haswell': (50, -0.1, 0.1, 'GB/s'),
            'broadwell': (100, -0.1, 0.1, 'GB/s'),
            'zen2': (270, -0.1, 0.1, 'GB/s')
        },
        64: {
            'haswell': (6, -0.1, 0.2, 'GB/s'),
            'broadwell': (12.5, -0.1, 0.2, 'GB/s'),
            'zen2': (33, -0.1, 0.2, 'GB/s')
        },
        128: {
            'haswell': (4.5, -0.1, 0.2, 'GB/s'),
            'broadwell': (9.1, -0.1, 0.2, 'GB/s'),
            'zen2': (33, -0.1, 0.2, 'GB/s')
        },
    }

    @run_after('setup')
    def skip_if_no_topo(self):
        proc = self.current_partition.processor
        pname = self.current_partition.fullname
        if not proc.info:
            self.skip(f'no topology information found for partition {pname!r}')

    @sanity_function
    def assert_num_tasks(self):
        return sn.assert_eq(sn.count(sn.findall(r'bandwidth', self.stdout)),
                            self.num_tasks)

    @performance_function('GB/s')
    def bandwidth(self):
        return sn.extractsingle(r'bandwidth: (?P<bw>\S+) GB/s',
                                self.stdout, 'bw', float)

    @run_before('run')
    def set_exec_opts(self):
        proc = self.current_partition.processor
        self.executable_opts = [
            '100000000', str(self.stride_bytes // 8), f'{proc.num_cpus}'
        ]

    @run_before('performance')
    def set_reference(self):
        proc = self.current_partition.processor
        try:
            ref = self.reference_bw[self.stride_bytes][proc.arch]
        except KeyError:
            return
        else:
            self.reference = {'*': {'bandwidth': ref}}
>>>>>>> bd0cfae5
<|MERGE_RESOLUTION|>--- conflicted
+++ resolved
@@ -7,32 +7,49 @@
 
 from hpctestlib.microbenchmarks.cpu.strided_bandwidth import StridedBandwidth
 
-<<<<<<< HEAD
-
 @rfm.simple_test
 class strided_bandwidth_check(StridedBandwidth):
     '''Strided bandwidth check.
 
-    This test is parameterized with the ``stride`` parameter, covering the
-    following scenarios: 8-byte stride using the full cache line, 64-byte
-    stride using 1/8 of the cacheline, and 128-byte using 1/8 of every 2nd
-    cacheline.
+    This test is parameterized with the ``stride_bytes`` parameter, covering
+    the following scenarios: 8-byte, 64-byte and 128-byte strides.
 
     This test requires the ``num_cpus`` variable, which is set in a post-setup
-    hook. The data for each supported system is stored in ``system_num_cpus``
-
-    Since the performance references change with the ``stride`` parameter, the
-    references for each test instace are stored in the ``reference_per_stride``
-    variable. The actual references are then set in a pre-performance hook.
+    hook.
     '''
-
-    # Define the stride parameter
-    stride = parameter([1, 8, 16])
 
     valid_systems = ['daint:gpu', 'dom:gpu', 'daint:mc', 'dom:mc',
                      'eiger:mc', 'pilatus:mc', 'ault:a64fx']
     valid_prog_environs = ['PrgEnv-gnu']
-    num_tasks = 0
+
+    # Define the stride parameter
+    stride_bytes = parameter([8, 64, 128])
+
+    # Set required variables
+    num_tasks = 1
+    tags = {'benchmark', 'diagnostic'}
+
+    # Bandwidth references
+    reference_bw = {
+        8: {
+            'haswell': (50, -0.1, 0.1, 'GB/s'),
+            'broadwell': (100, -0.1, 0.1, 'GB/s'),
+            'zen2': (270, -0.1, 0.1, 'GB/s'),
+            'a64fx': (50, -0.1, 0.1, 'GB/s')
+        },
+        64: {
+            'haswell': (6, -0.1, 0.2, 'GB/s'),
+            'broadwell': (12.5, -0.1, 0.2, 'GB/s'),
+            'zen2': (33, -0.1, 0.2, 'GB/s'),
+            'a64fx': (45, -0.1, 0.1, 'GB/s')
+        },
+        128: {
+            'haswell': (4.5, -0.1, 0.2, 'GB/s'),
+            'broadwell': (9.1, -0.1, 0.2, 'GB/s'),
+            'zen2': (33, -0.1, 0.2, 'GB/s'),
+            'a64fx': (25, -0.1, 0.1, 'GB/s')
+        },
+    }
 
     @run_after('init')
     def set_valid_systems(self):
@@ -40,146 +57,12 @@
         if cp == 'ault':
             self.valid_prog_environs = ['PrgEnv-fujitsu']
 
-    system_num_cpus = variable(
-        dict, value={
-            'daint:mc':  72,
-            'daint:gpu': 24,
-            'dom:mc':  72,
-            'dom:gpu': 24,
-            'eiger:mc': 128,
-            'pilatus:mc': 128,
-            'ault:a64fx': 48,
-        }
-    )
-    reference_per_stride = variable(
-        dict, value={
-            1: {
-                'dom:gpu': {
-                    'bandwidth': (50, -0.1, 0.1, 'GB/s')
-                },
-                'dom:mc': {
-                    'bandwidth': (100, -0.1, 0.1, 'GB/s')
-                },
-                'daint:gpu': {
-                    'bandwidth': (50, -0.1, 0.1, 'GB/s')
-                },
-                'daint:mc': {
-                    'bandwidth': (100, -0.1, 0.1, 'GB/s')
-                },
-                'eiger:mc': {
-                    'bandwidth': (270, -0.1, 0.1, 'GB/s')
-                },
-                'pilatus:mc': {
-                    'bandwidth': (270, -0.1, 0.1, 'GB/s')
-                },
-                'ault:a64fx': {
-                    'bandwidth': (50, -0.1, 0.1, 'GB/s')
-                },
-            },
-            8: {
-                'dom:gpu': {
-                    'bandwidth': (6, -0.1, 0.2, 'GB/s')
-                },
-                'dom:mc': {
-                    'bandwidth': (12.5, -0.1, 0.2, 'GB/s')
-                },
-                'daint:gpu': {
-                    'bandwidth': (6, -0.05, 0.2, 'GB/s')
-                },
-                'daint:mc': {
-                    'bandwidth': (12.5, -0.1, 0.2, 'GB/s')
-                },
-                'eiger:mc': {
-                    'bandwidth': (33, -0.1, 0.2, 'GB/s')
-                },
-                'pilatus:mc': {
-                    'bandwidth': (33, -0.1, 0.2, 'GB/s')
-                },
-                'ault:a64fx': {
-                    'bandwidth': (45, -0.1, 0.1, 'GB/s')
-                },
-            },
-            16: {
-                'dom:gpu': {
-                    'bandwidth': (4.5, -0.1, 0.2, 'GB/s')
-                },
-                'dom:mc': {
-                    'bandwidth': (9.1, -0.1, 0.2, 'GB/s')
-                },
-                'daint:gpu': {
-                    'bandwidth': (4.5, -0.1, 0.2, 'GB/s')
-                },
-                'daint:mc': {
-                    'bandwidth': (9.1, -0.1, 0.2, 'GB/s')
-                },
-                'eiger:mc': {
-                    'bandwidth': (33, -0.1, 0.2, 'GB/s')
-                },
-                'pilatus:mc': {
-                    'bandwidth': (33, -0.1, 0.2, 'GB/s')
-                },
-                'ault:a64fx': {
-                    'bandwidth': (25, -0.1, 0.1, 'GB/s')
-                },
-            }
-        }
-    )
-    tags = {'benchmark', 'diagnostic'}
-
-    @run_after('setup')
-    def set_num_cpus(self):
-        self.num_cpus = self.system_num_cpus[self.current_partition.fullname]
-
-    @run_before('performance')
-    def set_references(self):
-        self.reference = self.reference_per_stride[self.stride]
-=======
-@rfm.simple_test
-class StridedBandwidthTest(rfm.RegressionTest):
-    sourcepath = 'strides.cpp'
-    build_system = 'SingleSource'
-    valid_systems = ['daint:gpu', 'dom:gpu', 'daint:mc', 'dom:mc',
-                     'eiger:mc', 'pilatus:mc']
-    valid_prog_environs = ['PrgEnv-gnu']
-    num_tasks = 1
-    num_tasks_per_node = 1
-    maintainers = ['SK']
-    tags = {'benchmark', 'diagnostic'}
-    stride_bytes = parameter([8, 64, 128])
-    reference_bw = {
-        8: {
-            'haswell': (50, -0.1, 0.1, 'GB/s'),
-            'broadwell': (100, -0.1, 0.1, 'GB/s'),
-            'zen2': (270, -0.1, 0.1, 'GB/s')
-        },
-        64: {
-            'haswell': (6, -0.1, 0.2, 'GB/s'),
-            'broadwell': (12.5, -0.1, 0.2, 'GB/s'),
-            'zen2': (33, -0.1, 0.2, 'GB/s')
-        },
-        128: {
-            'haswell': (4.5, -0.1, 0.2, 'GB/s'),
-            'broadwell': (9.1, -0.1, 0.2, 'GB/s'),
-            'zen2': (33, -0.1, 0.2, 'GB/s')
-        },
-    }
-
     @run_after('setup')
     def skip_if_no_topo(self):
         proc = self.current_partition.processor
         pname = self.current_partition.fullname
         if not proc.info:
             self.skip(f'no topology information found for partition {pname!r}')
-
-    @sanity_function
-    def assert_num_tasks(self):
-        return sn.assert_eq(sn.count(sn.findall(r'bandwidth', self.stdout)),
-                            self.num_tasks)
-
-    @performance_function('GB/s')
-    def bandwidth(self):
-        return sn.extractsingle(r'bandwidth: (?P<bw>\S+) GB/s',
-                                self.stdout, 'bw', float)
 
     @run_before('run')
     def set_exec_opts(self):
@@ -196,5 +79,4 @@
         except KeyError:
             return
         else:
-            self.reference = {'*': {'bandwidth': ref}}
->>>>>>> bd0cfae5
+            self.reference = {'*': {'bandwidth': ref}}