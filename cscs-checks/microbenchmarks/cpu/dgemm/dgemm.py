# Copyright 2016-2021 Swiss National Supercomputing Centre (CSCS/ETH Zurich)
# ReFrame Project Developers. See the top-level LICENSE file for details.
#
# SPDX-License-Identifier: BSD-3-Clause

import reframe as rfm
import reframe.utility.sanity as sn


<<<<<<< HEAD
@rfm.required_version('>=2.16.0-dev0')
=======
>>>>>>> a3d0b0cd
@rfm.simple_test
class DGEMMTest(rfm.RegressionTest):
    def __init__(self):
        self.descr = 'DGEMM performance test'
        self.sourcepath = 'dgemm.c'
        self.sanity_patterns = self.eval_sanity()

        # the perf patterns are automaticaly generated inside sanity
        self.perf_patterns = {}
        self.valid_systems = ['daint:gpu', 'daint:mc', 'dom:gpu', 'dom:mc',
                              'arolla:cn', 'arolla:pn', 'tsa:cn', 'tsa:pn',
                              'eiger:mc', 'pilatus:mc']
        if self.current_system.name in ['daint', 'dom']:
            self.valid_prog_environs = ['PrgEnv-gnu', 'PrgEnv-intel']
        elif self.current_system.name in ['arolla', 'tsa']:
            self.valid_prog_environs = ['PrgEnv-gnu-nompi']
        elif self.current_system.name in ['eiger', 'pilatus']:
            self.valid_prog_environs = ['PrgEnv-gnu']
        else:
            self.valid_prog_environs = []

        self.num_tasks = 0
        self.use_multithreading = False
        self.executable_opts = ['6144', '12288', '3072']
        self.build_system = 'SingleSource'
        self.build_system.cflags = ['-O3']
        self.sys_reference = {
            'daint:gpu': (300.0, -0.15, None, 'Gflop/s'),
            'daint:mc': (1040.0, -0.15, None, 'Gflop/s'),
            'dom:gpu': (300.0, -0.15, None, 'Gflop/s'),
            'dom:mc': (1040.0, -0.15, None, 'Gflop/s'),
            'eiger:mc': (3200.0, -0.15, None, 'Gflop/s'),
            'pilatus:mc': (3200.0, -0.15, None, 'Gflop/s'),
        }
        self.maintainers = ['AJ', 'VH']
        self.tags = {'benchmark', 'diagnostic', 'craype'}

    @rfm.run_before('compile')
    def setflags(self):
        if self.current_environ.name.startswith('PrgEnv-gnu'):
            self.build_system.cflags += ['-fopenmp']
        elif self.current_environ.name.startswith('PrgEnv-intel'):
            self.build_system.cppflags = [
                '-DMKL_ILP64', '-I${MKLROOT}/include'
            ]
            self.build_system.cflags = ['-qopenmp']
            self.build_system.ldflags = [
                '-mkl', '-static-intel', '-liomp5', '-lpthread', '-lm', '-ldl'
            ]

        if self.current_partition.fullname in ['arolla:cn', 'arolla:pn',
                                               'tsa:cn', 'tsa:pn']:
            self.build_system.cflags += ['-I$EBROOTOPENBLAS/include']
            self.build_system.ldflags = ['-L$EBROOTOPENBLAS/lib', '-lopenblas',
                                         '-lpthread', '-lgfortran']

    @rfm.run_before('run')
    def set_tasks(self):
        if self.current_partition.fullname in ['daint:gpu', 'dom:gpu']:
            self.num_cpus_per_task = 12
        elif self.current_partition.fullname in ['daint:mc', 'dom:mc']:
            self.num_cpus_per_task = 36
        elif self.current_partition.fullname in ['arolla:cn', 'tsa:cn']:
            self.num_cpus_per_task = 16
        elif self.current_partition.fullname in ['arolla:pn', 'tsa:pn']:
            self.num_cpus_per_task = 40
        elif self.current_partition.fullname in ['eiger:mc', 'pilatus:mc']:
            self.num_cpus_per_task = 128

        if self.num_cpus_per_task:
            self.variables = {
                'OMP_NUM_THREADS': str(self.num_cpus_per_task),
                'OMP_BIND': 'cores',
                'OMP_PROC_BIND': 'spread',
                'OMP_SCHEDULE': 'static'
            }

    @sn.sanity_function
    def eval_sanity(self):
        all_tested_nodes = sn.evaluate(sn.extractall(
            r'(?P<hostname>\S+):\s+Time for \d+ DGEMM operations',
            self.stdout, 'hostname'))
        num_tested_nodes = len(all_tested_nodes)
        failure_msg = ('Requested %s node(s), but found %s node(s)' %
                       (self.job.num_tasks, num_tested_nodes))
        sn.evaluate(sn.assert_eq(num_tested_nodes, self.job.num_tasks,
                                 msg=failure_msg))

        for hostname in all_tested_nodes:
            partition_name = self.current_partition.fullname
            ref_name = '%s:%s' % (partition_name, hostname)
            self.reference[ref_name] = self.sys_reference.get(
                partition_name, (0.0, None, None, 'Gflop/s')
            )
            self.perf_patterns[hostname] = sn.extractsingle(
                r'%s:\s+Avg\. performance\s+:\s+(?P<gflops>\S+)'
                r'\sGflop/s' % hostname, self.stdout, 'gflops', float)

        return True<|MERGE_RESOLUTION|>--- conflicted
+++ resolved
@@ -7,10 +7,6 @@
 import reframe.utility.sanity as sn
 
 
-<<<<<<< HEAD
-@rfm.required_version('>=2.16.0-dev0')
-=======
->>>>>>> a3d0b0cd
 @rfm.simple_test
 class DGEMMTest(rfm.RegressionTest):
     def __init__(self):
