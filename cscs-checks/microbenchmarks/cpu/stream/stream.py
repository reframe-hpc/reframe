# Copyright 2016-2021 Swiss National Supercomputing Centre (CSCS/ETH Zurich)
# ReFrame Project Developers. See the top-level LICENSE file for details.
#
# SPDX-License-Identifier: BSD-3-Clause

import reframe as rfm

from hpctestlib.microbenchmarks.cpu.stream import Stream

<<<<<<< HEAD

@rfm.simple_test
class stream_check(Stream):
    '''Stream benchmark test.'''
=======
@rfm.simple_test
class StreamTest(rfm.RegressionTest):
    '''This test checks the stream test:
       Function    Best Rate MB/s  Avg time     Min time     Max time
       Triad:          13991.7     0.017174     0.017153     0.017192
    '''

    def __init__(self):
        self.descr = 'STREAM Benchmark'
        self.exclusive_access = True
        self.valid_systems = ['daint:gpu', 'daint:mc', 'dom:gpu', 'dom:mc',
                              'arolla:cn', 'arolla:pn', 'tsa:cn', 'tsa:pn']
        self.valid_prog_environs = ['PrgEnv-cray', 'PrgEnv-gnu',
                                    'PrgEnv-intel', 'PrgEnv-pgi',
                                    'PrgEnv-nvidia']

        self.use_multithreading = False

        self.prgenv_flags = {
            'PrgEnv-cray': ['-fopenmp', '-O3'],
            'PrgEnv-gnu': ['-fopenmp', '-O3'],
            'PrgEnv-intel': ['-qopenmp', '-O3'],
            'PrgEnv-pgi': ['-mp', '-O3'],
            'PrgEnv-nvidia': ['-mp', '-O3']
        }

        if self.current_system.name in ['arolla', 'tsa']:
            self.exclusive_access = True
            self.valid_prog_environs = ['PrgEnv-gnu']
>>>>>>> bd0cfae5

    valid_systems = [
        'daint:gpu', 'daint:mc', 'dom:gpu', 'dom:mc',
        'arolla:cn', 'arolla:pn', 'tsa:cn', 'tsa:pn', 'ault:a64fx'
    ]
    valid_prog_environs = [
        'PrgEnv-cray', 'PrgEnv-gnu', 'PrgEnv-intel', 'PrgEnv-pgi'
    ]
    stream_cpus_per_task = variable(
        dict, value={
            'arolla:cn': 16,
            'arolla:pn': 16,
            'daint:gpu': 12,
            'daint:mc': 36,
            'dom:gpu': 12,
            'dom:mc': 36,
            'tsa:cn': 16,
            'tsa:pn': 16,
            'ault:a64fx': 48,
        }
<<<<<<< HEAD
    )
    triad_reference = variable(
        dict, value={
=======
        self.variables = {
            'OMP_PLACES': 'threads',
            'OMP_PROC_BIND': 'spread'
        }
        self.sanity_patterns = sn.assert_found(
            r'Solution Validates: avg error less than', self.stdout)
        self.perf_patterns = {
            'triad': sn.extractsingle(r'Triad:\s+(?P<triad>\S+)\s+\S+',
                                      self.stdout, 'triad', float)
        }
        self.stream_bw_reference = {
>>>>>>> bd0cfae5
            'PrgEnv-cray': {
                'daint:gpu': {'triad': (44000, -0.05, None, 'MB/s')},
                'daint:mc': {'triad': (89000, -0.05, None, 'MB/s')},
                'dom:gpu': {'triad': (44000, -0.05, None, 'MB/s')},
                'dom:mc': {'triad': (89000, -0.05, None, 'MB/s')},
            },
            'PrgEnv-gnu': {
                'daint:gpu': {'triad': (43800, -0.05, None, 'MB/s')},
                'daint:mc': {'triad': (88500, -0.05, None, 'MB/s')},
                'dom:gpu': {'triad': (43800, -0.05, None, 'MB/s')},
                'dom:mc': {'triad': (87500, -0.05, None, 'MB/s')},
            },
            'PrgEnv-intel': {
                'daint:gpu': {'triad': (59500, -0.05, None, 'MB/s')},
                'daint:mc': {'triad': (119000, -0.05, None, 'MB/s')},
                'dom:gpu': {'triad': (59500, -0.05, None, 'MB/s')},
                'dom:mc': {'triad': (119000, -0.05, None, 'MB/s')},
            },
            'PrgEnv-pgi': {
                'daint:gpu': {'triad': (44500, -0.05, None, 'MB/s')},
                'daint:mc': {'triad': (88500, -0.05, None, 'MB/s')},
                'dom:gpu': {'triad': (44500, -0.05, None, 'MB/s')},
                'dom:mc': {'triad': (88500, -0.05, None, 'MB/s')},
            },
            'PrgEnv-fujitsu': {
                'ault:a64fx': {'triad': (85500, -0.05, None, 'MB/s')},
            },
        }
    )
    num_tasks = 1
    tags = {'production', 'craype'}

    @run_after('init')
    def filter_valid_prog_environs(self):
        '''Special conditions for arolla and tsa.'''
        if self.current_system.name in ['arolla', 'tsa']:
            self.valid_prog_environs = ['PrgEnv-gnu']
        elif self.current_system.name in ['ault']:
            self.valid_prog_environs = ['PrgEnv-fujitsu']

    @run_after('setup')
    def set_num_cpus_per_task(self):
        '''If partition not in ``stream_cpus_per_task``, leave as required.'''
        self.num_cpus_per_task = self.stream_cpus_per_task.get(
            self.current_partition.fullname, self.required
        )

    @run_before('compile')
    def set_compiler_flags(self):
        '''Set build flags for the different environments.'''

        envname = self.current_environ.name
        if envname in {'PrgEnv-cray', 'PrgEnv-gnu'}:
            self.build_system.cflags += ['-fopenmp', '-O3']
        elif envname in {'PrgEnv-intel'}:
            self.build_system.cflags += ['-qopenmp', '-O3']
        elif envname in {'PrgEnv-intel'}:
            self.build_system.cflags += ['-mp', '-O3']
        elif envname in {'PrgEnv-fujitsu'}:
            self.build_system.cflags += ['-fopenmp', '-mt', '-O3']
            self.build_system.ldflags += ['-mt']

    @run_before('run')
    def set_env_vars(self):
        '''Special environment treatment for the PrgEnv-pgi.'''
        if self.current_environ.name == 'PrgEnv-pgi':
            self.variables['OMP_PROC_BIND'] = 'true'

    @run_before('performance')
    def set_perf_references(self):
        '''Set performance refs as defined in ``triad_reference``.

        All other perf vars are left as default.
        '''

        envname = self.current_environ.name
        if envname in self.triad_reference:
            extra_refs = {
                '*': {
                    'scale': (None, None, None, 'MB/s'),
                    'add': (None, None, None, 'MB/s'),
                    'copy': (None, None, None, 'MB/s'),
                }
            }
            self.reference = self.triad_reference[envname]
            self.reference.update(extra_refs)<|MERGE_RESOLUTION|>--- conflicted
+++ resolved
@@ -7,79 +7,21 @@
 
 from hpctestlib.microbenchmarks.cpu.stream import Stream
 
-<<<<<<< HEAD
 
 @rfm.simple_test
 class stream_check(Stream):
     '''Stream benchmark test.'''
-=======
-@rfm.simple_test
-class StreamTest(rfm.RegressionTest):
-    '''This test checks the stream test:
-       Function    Best Rate MB/s  Avg time     Min time     Max time
-       Triad:          13991.7     0.017174     0.017153     0.017192
-    '''
-
-    def __init__(self):
-        self.descr = 'STREAM Benchmark'
-        self.exclusive_access = True
-        self.valid_systems = ['daint:gpu', 'daint:mc', 'dom:gpu', 'dom:mc',
-                              'arolla:cn', 'arolla:pn', 'tsa:cn', 'tsa:pn']
-        self.valid_prog_environs = ['PrgEnv-cray', 'PrgEnv-gnu',
-                                    'PrgEnv-intel', 'PrgEnv-pgi',
-                                    'PrgEnv-nvidia']
-
-        self.use_multithreading = False
-
-        self.prgenv_flags = {
-            'PrgEnv-cray': ['-fopenmp', '-O3'],
-            'PrgEnv-gnu': ['-fopenmp', '-O3'],
-            'PrgEnv-intel': ['-qopenmp', '-O3'],
-            'PrgEnv-pgi': ['-mp', '-O3'],
-            'PrgEnv-nvidia': ['-mp', '-O3']
-        }
-
-        if self.current_system.name in ['arolla', 'tsa']:
-            self.exclusive_access = True
-            self.valid_prog_environs = ['PrgEnv-gnu']
->>>>>>> bd0cfae5
 
     valid_systems = [
         'daint:gpu', 'daint:mc', 'dom:gpu', 'dom:mc',
         'arolla:cn', 'arolla:pn', 'tsa:cn', 'tsa:pn', 'ault:a64fx'
     ]
     valid_prog_environs = [
-        'PrgEnv-cray', 'PrgEnv-gnu', 'PrgEnv-intel', 'PrgEnv-pgi'
+        'PrgEnv-cray', 'PrgEnv-gnu', 'PrgEnv-intel', 'PrgEnv-pgi',
+        'PrgEnv-nvidia'
     ]
-    stream_cpus_per_task = variable(
-        dict, value={
-            'arolla:cn': 16,
-            'arolla:pn': 16,
-            'daint:gpu': 12,
-            'daint:mc': 36,
-            'dom:gpu': 12,
-            'dom:mc': 36,
-            'tsa:cn': 16,
-            'tsa:pn': 16,
-            'ault:a64fx': 48,
-        }
-<<<<<<< HEAD
-    )
     triad_reference = variable(
         dict, value={
-=======
-        self.variables = {
-            'OMP_PLACES': 'threads',
-            'OMP_PROC_BIND': 'spread'
-        }
-        self.sanity_patterns = sn.assert_found(
-            r'Solution Validates: avg error less than', self.stdout)
-        self.perf_patterns = {
-            'triad': sn.extractsingle(r'Triad:\s+(?P<triad>\S+)\s+\S+',
-                                      self.stdout, 'triad', float)
-        }
-        self.stream_bw_reference = {
->>>>>>> bd0cfae5
             'PrgEnv-cray': {
                 'daint:gpu': {'triad': (44000, -0.05, None, 'MB/s')},
                 'daint:mc': {'triad': (89000, -0.05, None, 'MB/s')},
@@ -122,23 +64,26 @@
 
     @run_after('setup')
     def set_num_cpus_per_task(self):
-        '''If partition not in ``stream_cpus_per_task``, leave as required.'''
-        self.num_cpus_per_task = self.stream_cpus_per_task.get(
-            self.current_partition.fullname, self.required
-        )
+        '''Set the num cpus based on the autodetected topology.'''
+        proc = self.current_partition.processor
+        pname = self.current_partition.fullname
+        if not proc.info:
+            self.skip(f'no topology information found for partition {pname!r}')
+
+        self.num_cpus_per_task = proc.num_cpus // proc.num_cpus_per_core
 
     @run_before('compile')
     def set_compiler_flags(self):
         '''Set build flags for the different environments.'''
 
         envname = self.current_environ.name
-        if envname in {'PrgEnv-cray', 'PrgEnv-gnu'}:
+        if envname in ('PrgEnv-cray', 'PrgEnv-gnu'):
             self.build_system.cflags += ['-fopenmp', '-O3']
-        elif envname in {'PrgEnv-intel'}:
+        elif envname in ('PrgEnv-intel'):
             self.build_system.cflags += ['-qopenmp', '-O3']
-        elif envname in {'PrgEnv-intel'}:
+        elif envname in ('PrgEnv-pgi', 'PrgEnv-nvidia'):
             self.build_system.cflags += ['-mp', '-O3']
-        elif envname in {'PrgEnv-fujitsu'}:
+        elif envname in ('PrgEnv-fujitsu'):
             self.build_system.cflags += ['-fopenmp', '-mt', '-O3']
             self.build_system.ldflags += ['-mt']
 
@@ -149,20 +94,8 @@
             self.variables['OMP_PROC_BIND'] = 'true'
 
     @run_before('performance')
-    def set_perf_references(self):
-        '''Set performance refs as defined in ``triad_reference``.
-
-        All other perf vars are left as default.
-        '''
-
+    def set_triad_references(self):
+        '''Set performance refs as defined in ``triad_reference``.'''
         envname = self.current_environ.name
         if envname in self.triad_reference:
-            extra_refs = {
-                '*': {
-                    'scale': (None, None, None, 'MB/s'),
-                    'add': (None, None, None, 'MB/s'),
-                    'copy': (None, None, None, 'MB/s'),
-                }
-            }
-            self.reference = self.triad_reference[envname]
-            self.reference.update(extra_refs)+            self.reference = self.triad_reference[envname]