--- conflicted
+++ resolved
@@ -123,13 +123,8 @@
         # TODO: fails currently with the file test_hgroups.nc4
         self.sanity_patterns = sn.all([
             sn.assert_not_found(r'(?i)unsupported|error', self.stderr),
-<<<<<<< HEAD
-            sn.assert_found(r'info: Processed 3 variables over 8 timestep',
-                            self.stderr)
-=======
             sn.assert_found(r'info: Processed( 442368 values from)? '
                             r'3 variables over 8 timestep', self.stderr)
->>>>>>> 88ef9379
         ])
 
 
