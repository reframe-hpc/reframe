--- conflicted
+++ resolved
@@ -20,10 +20,7 @@
             self.num_gpus_per_node = 1
             self.build_system.options = ['NVCC_FLAGS="-arch=compute_60"']
         elif self.current_system.name == 'kesch':
-<<<<<<< HEAD
             self.exclusive_access = True
-=======
->>>>>>> 14909ef3
             self.modules = ['craype-accel-nvidia35']
             self.num_tasks = 8
             self.num_tasks_per_node = 8
