--- conflicted
+++ resolved
@@ -2,12 +2,8 @@
 import reframe.utility.sanity as sn
 
 
-<<<<<<< HEAD
+@rfm.required_version('>=2.14')
 @rfm.parameterized_test(['mpi'], ['nompi'])
-=======
-@rfm.required_version('>=2.14')
-@rfm.parameterized_test([1], [2])
->>>>>>> 917ed654
 class OpenACCFortranCheck(rfm.RegressionTest):
     def __init__(self, variant):
         super().__init__()
