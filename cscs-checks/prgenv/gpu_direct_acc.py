import reframe as rfm
import reframe.utility.sanity as sn


@rfm.simple_test
class GpuDirectAccCheck(rfm.RegressionTest):
    def __init__(self, **kwargs):
        super().__init__()
        self.descr = 'tests gpu-direct for Fortran OpenACC'
        self.valid_systems = ['daint:gpu', 'dom:gpu', 'kesch:cn']
        self.valid_prog_environs = ['PrgEnv-cray*', 'PrgEnv-pgi*']
        if self.current_system.name in ['daint', 'dom']:
            self.modules = ['craype-accel-nvidia60']
            self._pgi_flags = '-acc -ta=tesla:cc60 -Mnorpath'
            self.variables = {'MPICH_RDMA_ENABLED_CUDA': '1'}
            self.num_tasks = 2
            self.num_gpus_per_node = 1
            self.num_tasks_per_node = 1
        elif self.current_system.name in ['kesch']:
            self.modules = ['craype-accel-nvidia35']
            self._pgi_flags = '-acc -ta=tesla:cc35'
            self.variables = {
                'MPICH_RDMA_ENABLED_CUDA': '1',
                'MV2_USE_CUDA': '1',
<<<<<<< HEAD
                'G2G': '1'
=======
                'G2G': '1',
>>>>>>> 2018a71d
            }
            self.num_tasks = 8
            self.num_gpus_per_node = 8
            self.num_tasks_per_node = 8

        self.sourcepath = 'gpu_direct_acc.F90'
        self.sanity_patterns = sn.all([
            sn.assert_found(r'GPU with OpenACC', self.stdout),
            sn.assert_found(r'Result :\s+OK', self.stdout)
        ])
        self.launch_options = []
        self.maintainers = ['AJ', 'VK']
        self.tags = {'production'}

    def setup(self, partition, environ, **job_opts):
        if environ.name.startswith('PrgEnv-cray'):
            environ.fflags = '-hacc -hnoomp'
        elif environ.name.startswith('PrgEnv-pgi'):
            environ.fflags = self._pgi_flags

<<<<<<< HEAD
=======
        if (self.current_system.name in ['kesch']) and \
                (environ.name.startswith('PrgEnv-pgi')):
            self.pre_run = [
                'export LD_PRELOAD='
                '$(pkg-config --variable=libdir mvapich2-gdr)/libmpi.so'
            ]

>>>>>>> 2018a71d
        super().setup(partition, environ, **job_opts)<|MERGE_RESOLUTION|>--- conflicted
+++ resolved
@@ -22,11 +22,8 @@
             self.variables = {
                 'MPICH_RDMA_ENABLED_CUDA': '1',
                 'MV2_USE_CUDA': '1',
-<<<<<<< HEAD
                 'G2G': '1'
-=======
                 'G2G': '1',
->>>>>>> 2018a71d
             }
             self.num_tasks = 8
             self.num_gpus_per_node = 8
@@ -47,14 +44,4 @@
         elif environ.name.startswith('PrgEnv-pgi'):
             environ.fflags = self._pgi_flags
 
-<<<<<<< HEAD
-=======
-        if (self.current_system.name in ['kesch']) and \
-                (environ.name.startswith('PrgEnv-pgi')):
-            self.pre_run = [
-                'export LD_PRELOAD='
-                '$(pkg-config --variable=libdir mvapich2-gdr)/libmpi.so'
-            ]
-
->>>>>>> 2018a71d
         super().setup(partition, environ, **job_opts)