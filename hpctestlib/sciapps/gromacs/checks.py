--- conflicted
+++ resolved
@@ -146,10 +146,6 @@
         energy_diff = sn.abs(energy - self.energy_ref)
         return sn.all([
             sn.assert_found('Finished mdrun', 'md.log'),
-<<<<<<< HEAD
-            #sn.assert_lt(energy_diff, self.__energy_tol)
-            sn.assert_reference(energy, self.__energy_ref, -self.__energy_tol, self.__energy_tol)
-=======
-            sn.assert_lt(energy_diff, self.energy_tol)
->>>>>>> 22362a84
+            sn.assert_reference(energy, self.__energy_ref,
+                                -self.__energy_tol, self.__energy_tol)
         ])