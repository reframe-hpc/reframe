# Copyright 2016-2021 Swiss National Supercomputing Centre (CSCS/ETH Zurich)
# ReFrame Project Developers. See the top-level LICENSE file for details.
#
# SPDX-License-Identifier: BSD-3-Clause

import os
import pytest
import re

import reframe as rfm
import reframe.core.runtime as rt
import reframe.utility as util
import reframe.utility.osext as osext
import reframe.utility.sanity as sn
import unittests.fixtures as fixtures
from reframe.core.exceptions import (BuildError, PipelineError, ReframeError,
                                     PerformanceError, SanityError)


def _run(test, partition, prgenv):
    test.setup(partition, prgenv)
    test.compile()
    test.compile_wait()
    test.run()
    test.run_wait()
    test.check_sanity()
    test.check_performance()
    test.cleanup(remove_files=True)


@pytest.fixture
def module_import():
    def _do_import(filename):
        mod = util.import_module_from_file(filename, force=True)
        return mod

    return _do_import


@pytest.fixture
def HelloTest(module_import):
    mod = module_import('unittests/resources/checks/hellocheck.py')
    return mod.HelloTest


@pytest.fixture
def hellotest(HelloTest):
    yield HelloTest()


@pytest.fixture
def hellomaketest(module_import):
    mod = module_import('unittests/resources/checks/hellocheck_make.py')
    return mod.HelloMakeTest


@pytest.fixture
def pinnedtest(module_import):
    mod = module_import('unittests/resources/checks/pinnedcheck.py')
    return mod.PinnedTest


@pytest.fixture
def temp_runtime(tmp_path):
    def _temp_runtime(config_file, system=None, options={}):
        options.update({'systems/prefix': str(tmp_path)})
        with rt.temp_runtime(config_file, system, options):
            yield rt.runtime()

    yield _temp_runtime


@pytest.fixture
def generic_system(temp_runtime):
    yield from temp_runtime(fixtures.TEST_CONFIG_FILE, 'generic')


@pytest.fixture
def testsys_system(temp_runtime):
    yield from temp_runtime(fixtures.TEST_CONFIG_FILE, 'testsys')


@pytest.fixture
def user_system(temp_runtime):
    if fixtures.USER_CONFIG_FILE:
        yield from temp_runtime(fixtures.USER_CONFIG_FILE,
                                fixtures.USER_SYSTEM)
    else:
        yield generic_system


@pytest.fixture
def local_exec_ctx(generic_system):
    partition = fixtures.partition_by_name('default')
    environ = fixtures.environment_by_name('builtin', partition)
    yield partition, environ


@pytest.fixture
def local_user_exec_ctx(user_system):
    partition = fixtures.partition_by_scheduler('local')
    if partition is None:
        pytest.skip('no local jobs are supported')

    try:
        environ = partition.environs[0]
    except IndexError:
        pytest.skip(
            f'no environments configured for partition: {partition.fullname}'
        )

    yield partition, environ


@pytest.fixture
def remote_exec_ctx(user_system):
    partition = fixtures.partition_by_scheduler()
    if partition is None:
        pytest.skip('job submission not supported')

    try:
        environ = partition.environs[0]
    except IndexError:
        pytest.skip(
            f'no environments configured for partition: {partition.fullname}'
        )

    yield partition, environ


@pytest.fixture
def container_remote_exec_ctx(remote_exec_ctx):
    def _container_exec_ctx(platform):
        partition = remote_exec_ctx[0]
        if platform not in partition.container_environs.keys():
            pytest.skip(f'{platform} is not configured on the system')

        yield from remote_exec_ctx

    return _container_exec_ctx


@pytest.fixture
def container_local_exec_ctx(local_user_exec_ctx):
    def _container_exec_ctx(platform):
        partition = local_user_exec_ctx[0]
        if platform not in partition.container_environs.keys():
            pytest.skip(f'{platform} is not configured on the system')

        yield from local_user_exec_ctx

    return _container_exec_ctx


def test_eq():
    class T0(rfm.RegressionTest):
        def __init__(self):
            self.name = 'T0'

    class T1(rfm.RegressionTest):
        def __init__(self):
            self.name = 'T0'

    t0, t1 = T0(), T1()
    assert t0 != t1
    assert hash(t0) != hash(t1)


def test_environ_setup(hellotest, local_exec_ctx):
    # Use test environment for the regression check
    hellotest.variables = {'_FOO_': '1', '_BAR_': '2'}
    hellotest.setup(*local_exec_ctx)
    for k in hellotest.variables.keys():
        assert k not in os.environ


def test_hellocheck(hellotest, remote_exec_ctx):
    _run(hellotest, *remote_exec_ctx)


def test_hellocheck_make(hellomaketest, remote_exec_ctx):
    _run(hellomaketest(), *remote_exec_ctx)


def test_hellocheck_local(hellotest, local_exec_ctx):
    # Test also the prebuild/postbuild functionality
    hellotest.prebuild_cmds = ['touch prebuild', 'mkdir -p  prebuild_dir/foo']
    hellotest.postbuild_cmds = ['touch postbuild', 'mkdir postbuild_dir']
    hellotest.keep_files = ['prebuild', 'postbuild', '*dir']

    # Force local execution of the test; just for testing .local
    hellotest.local = True
    _run(hellotest, *local_exec_ctx)
    must_keep = [
        hellotest.stdout.evaluate(),
        hellotest.stderr.evaluate(),
        hellotest.build_stdout.evaluate(),
        hellotest.build_stderr.evaluate(),
        hellotest.job.script_filename,
        'prebuild', 'postbuild', 'prebuild_dir',
        'prebuild_dir/foo', 'postbuild_dir'
    ]
    for f in must_keep:
        assert os.path.exists(os.path.join(hellotest.outputdir, f))


def test_hellocheck_build_remotely(hellotest, remote_exec_ctx):
    hellotest.build_locally = False
    _run(hellotest, *remote_exec_ctx)
    assert not hellotest.build_job.scheduler.is_local


def test_hellocheck_local_prepost_run(hellotest, local_exec_ctx):
    @sn.sanity_function
    def stagedir(test):
        return test.stagedir

    # Test also the prebuild/postbuild functionality
    hellotest.prerun_cmds = ['echo prerun: `pwd`']
    hellotest.postrun_cmds = ['echo postrun: `pwd`']
    pre_run_path = sn.extractsingle(r'^prerun: (\S+)', hellotest.stdout, 1)
    post_run_path = sn.extractsingle(r'^postrun: (\S+)', hellotest.stdout, 1)
    hellotest.sanity_patterns = sn.all([
        sn.assert_eq(stagedir(hellotest), pre_run_path),
        sn.assert_eq(stagedir(hellotest), post_run_path),
    ])
    _run(hellotest, *local_exec_ctx)


def test_run_only_sanity(local_exec_ctx):
    @fixtures.custom_prefix('unittests/resources/checks')
    class MyTest(rfm.RunOnlyRegressionTest):
        def __init__(self):
            self.executable = './hello.sh'
            self.executable_opts = ['Hello, World!']
            self.local = True
            self.valid_prog_environs = ['*']
            self.valid_systems = ['*']
            self.sanity_patterns = sn.assert_found(
                r'Hello, World\!', self.stdout)

    _run(MyTest(), *local_exec_ctx)


def test_run_only_no_srcdir(local_exec_ctx):
    @fixtures.custom_prefix('foo/bar/')
    class MyTest(rfm.RunOnlyRegressionTest):
        def __init__(self):
            self.executable = 'echo'
            self.executable_opts = ['hello']
            self.valid_prog_environs = ['*']
            self.valid_systems = ['*']
            self.sanity_patterns = sn.assert_found(r'hello', self.stdout)

    test = MyTest()
    assert test.sourcesdir is None
    _run(test, *local_exec_ctx)


def test_compile_only_failure(local_exec_ctx):
    @fixtures.custom_prefix('unittests/resources/checks')
    class MyTest(rfm.CompileOnlyRegressionTest):
        def __init__(self):
            self.sourcepath = 'compiler_failure.c'
            self.valid_prog_environs = ['*']
            self.valid_systems = ['*']

    test = MyTest()
    test.setup(*local_exec_ctx)
    test.compile()
    with pytest.raises(BuildError):
        test.compile_wait()


def test_compile_only_warning(local_exec_ctx):
    @fixtures.custom_prefix('unittests/resources/checks')
    class MyTest(rfm.RunOnlyRegressionTest):
        def __init__(self):
            self.build_system = 'SingleSource'
            self.build_system.srcfile = 'compiler_warning.c'
            self.build_system.cflags = ['-Wall']
            self.valid_prog_environs = ['*']
            self.valid_systems = ['*']
            self.sanity_patterns = sn.assert_found(r'warning', self.stderr)

    _run(MyTest(), *local_exec_ctx)


def test_pinned_test(pinnedtest, local_exec_ctx):
    class MyTest(pinnedtest):
        pass

    pinned = MyTest()
    expected_prefix = os.path.join(os.getcwd(), 'unittests/resources/checks')
    assert pinned._prefix == expected_prefix


def test_supports_system(hellotest, testsys_system):
    hellotest.valid_systems = ['*']
    assert hellotest.supports_system('gpu')
    assert hellotest.supports_system('login')
    assert hellotest.supports_system('testsys:gpu')
    assert hellotest.supports_system('testsys:login')

    hellotest.valid_systems = ['*:*']
    assert hellotest.supports_system('gpu')
    assert hellotest.supports_system('login')
    assert hellotest.supports_system('testsys:gpu')
    assert hellotest.supports_system('testsys:login')

    hellotest.valid_systems = ['testsys']
    assert hellotest.supports_system('gpu')
    assert hellotest.supports_system('login')
    assert hellotest.supports_system('testsys:gpu')
    assert hellotest.supports_system('testsys:login')

    hellotest.valid_systems = ['testsys:gpu']
    assert hellotest.supports_system('gpu')
    assert not hellotest.supports_system('login')
    assert hellotest.supports_system('testsys:gpu')
    assert not hellotest.supports_system('testsys:login')

    hellotest.valid_systems = ['testsys:login']
    assert not hellotest.supports_system('gpu')
    assert hellotest.supports_system('login')
    assert not hellotest.supports_system('testsys:gpu')
    assert hellotest.supports_system('testsys:login')

    hellotest.valid_systems = ['foo']
    assert not hellotest.supports_system('gpu')
    assert not hellotest.supports_system('login')
    assert not hellotest.supports_system('testsys:gpu')
    assert not hellotest.supports_system('testsys:login')

    hellotest.valid_systems = ['*:gpu']
    assert hellotest.supports_system('testsys:gpu')
    assert hellotest.supports_system('foo:gpu')
    assert not hellotest.supports_system('testsys:cpu')
    assert not hellotest.supports_system('testsys:login')

    hellotest.valid_systems = ['testsys:*']
    assert hellotest.supports_system('testsys:login')
    assert hellotest.supports_system('gpu')
    assert not hellotest.supports_system('foo:gpu')


def test_supports_environ(hellotest, generic_system):
    hellotest.valid_prog_environs = ['*']
    assert hellotest.supports_environ('foo1')
    assert hellotest.supports_environ('foo-env')
    assert hellotest.supports_environ('*')


def test_sourcesdir_none(local_exec_ctx):
    @fixtures.custom_prefix('unittests/resources/checks')
    class MyTest(rfm.RegressionTest):
        def __init__(self):
            self.sourcesdir = None
            self.valid_prog_environs = ['*']
            self.valid_systems = ['*']

    with pytest.raises(ReframeError):
        _run(MyTest(), *local_exec_ctx)


def test_sourcesdir_build_system(local_exec_ctx):
    @fixtures.custom_prefix('unittests/resources/checks')
    class MyTest(rfm.RegressionTest):
        def __init__(self):
            self.build_system = 'Make'
            self.sourcepath = 'code'
            self.executable = './code/hello'
            self.valid_systems = ['*']
            self.valid_prog_environs = ['*']
            self.sanity_patterns = sn.assert_found(r'Hello, World\!',
                                                   self.stdout)

    _run(MyTest(), *local_exec_ctx)


def test_sourcesdir_none_generated_sources(local_exec_ctx):
    @fixtures.custom_prefix('unittests/resources/checks')
    class MyTest(rfm.RegressionTest):
        def __init__(self):
            self.sourcesdir = None
            self.prebuild_cmds = [
                "printf '#include <stdio.h>\\n int main(){ "
                "printf(\"Hello, World!\\\\n\"); return 0; }' > hello.c"
            ]
            self.executable = './hello'
            self.sourcepath = 'hello.c'
            self.valid_systems = ['*']
            self.valid_prog_environs = ['*']
            self.sanity_patterns = sn.assert_found(r'Hello, World\!',
                                                   self.stdout)

    _run(MyTest(), *local_exec_ctx)


def test_sourcesdir_none_compile_only(local_exec_ctx):
    @fixtures.custom_prefix('unittests/resources/checks')
    class MyTest(rfm.CompileOnlyRegressionTest):
        def __init__(self):
            self.sourcesdir = None
            self.valid_prog_environs = ['*']
            self.valid_systems = ['*']

    with pytest.raises(BuildError):
        _run(MyTest(), *local_exec_ctx)


def test_sourcesdir_none_run_only(local_exec_ctx):
    @fixtures.custom_prefix('unittests/resources/checks')
    class MyTest(rfm.RunOnlyRegressionTest):
        def __init__(self):
            self.sourcesdir = None
            self.executable = 'echo'
            self.executable_opts = ["Hello, World!"]
            self.valid_prog_environs = ['*']
            self.valid_systems = ['*']
            self.sanity_patterns = sn.assert_found(r'Hello, World\!',
                                                   self.stdout)

    _run(MyTest(), *local_exec_ctx)


def test_sourcepath_abs(local_exec_ctx):
    @fixtures.custom_prefix('unittests/resources/checks')
    class MyTest(rfm.CompileOnlyRegressionTest):
        def __init__(self):
            self.valid_prog_environs = ['*']
            self.valid_systems = ['*']

    test = MyTest()
    test.setup(*local_exec_ctx)
    test.sourcepath = '/usr/src'
    with pytest.raises(PipelineError):
        test.compile()


def test_sourcepath_upref(local_exec_ctx):
    @fixtures.custom_prefix('unittests/resources/checks')
    class MyTest(rfm.CompileOnlyRegressionTest):
        def __init__(self):
            self.valid_prog_environs = ['*']
            self.valid_systems = ['*']

    test = MyTest()
    test.setup(*local_exec_ctx)
    test.sourcepath = '../hellosrc'
    with pytest.raises(PipelineError):
        test.compile()


def test_sourcepath_non_existent(local_exec_ctx):
    @fixtures.custom_prefix('unittests/resources/checks')
    class MyTest(rfm.CompileOnlyRegressionTest):
        def __init__(self):
            self.valid_prog_environs = ['*']
            self.valid_systems = ['*']

    test = MyTest()
    test.setup(*local_exec_ctx)
    test.sourcepath = 'non_existent.c'
    test.compile()
    with pytest.raises(BuildError):
        test.compile_wait()


def test_extra_resources(HelloTest, testsys_system):
    @fixtures.custom_prefix('unittests/resources/checks')
    class MyTest(HelloTest):
        def __init__(self):
            super().__init__()
            self.name = type(self).__name__
            self.executable = os.path.join('.', self.name)
            self.local = True

        @rfm.run_after('setup')
        def set_resources(self):
            test.extra_resources = {
                'gpu': {'num_gpus_per_node': 2},
                'datawarp': {'capacity': '100GB',
                             'stagein_src': test.stagedir}
            }
            test.job.options += ['--foo']

    test = MyTest()
    partition = fixtures.partition_by_name('gpu')
    environ = partition.environment('builtin')
    _run(test, partition, environ)
    expected_job_options = {'--gres=gpu:2',
                            '#DW jobdw capacity=100GB',
                            f'#DW stage_in source={test.stagedir}',
                            '--foo'}
    assert expected_job_options == set(test.job.options)


def test_setup_hooks(HelloTest, local_exec_ctx):
    @fixtures.custom_prefix('unittests/resources/checks')
    class MyTest(HelloTest):
        def __init__(self):
            super().__init__()
            self.name = type(self).__name__
            self.executable = os.path.join('.', self.name)
            self.count = 0

        @rfm.run_before('setup')
        def prefoo(self):
            assert self.current_environ is None
            self.count += 1

        @rfm.run_after('setup')
        def postfoo(self):
            assert self.current_environ is not None
            self.count += 1

    test = MyTest()
    _run(test, *local_exec_ctx)
    assert test.count == 2


def test_compile_hooks(HelloTest, local_exec_ctx):
    @fixtures.custom_prefix('unittests/resources/checks')
    class MyTest(HelloTest):
        def __init__(self):
            super().__init__()
            self.name = type(self).__name__
            self.executable = os.path.join('.', self.name)
            self.count = 0

        @rfm.run_before('compile')
        def setflags(self):
            self.count += 1

        @rfm.run_after('compile')
        def check_executable(self):
            exec_file = os.path.join(self.stagedir, self.executable)

            # Make sure that this hook is executed after compile_wait()
            assert os.path.exists(exec_file)

    test = MyTest()
    _run(test, *local_exec_ctx)
    assert test.count == 1


def test_run_hooks(HelloTest, local_exec_ctx):
    @fixtures.custom_prefix('unittests/resources/checks')
    class MyTest(HelloTest):
        def __init__(self):
            super().__init__()
            self.name = type(self).__name__
            self.executable = os.path.join('.', self.name)

        @rfm.run_before('run')
        def setflags(self):
            self.postrun_cmds = ['echo hello > greetings.txt']

        @rfm.run_after('run')
        def check_executable(self):
            outfile = os.path.join(self.stagedir, 'greetings.txt')

            # Make sure that this hook is executed after wait()
            assert os.path.exists(outfile)

    _run(MyTest(), *local_exec_ctx)


def test_multiple_hooks(HelloTest, local_exec_ctx):
    @fixtures.custom_prefix('unittests/resources/checks')
    class MyTest(HelloTest):
        def __init__(self):
            super().__init__()
            self.name = type(self).__name__
            self.executable = os.path.join('.', self.name)
            self.var = 0

        @rfm.run_after('setup')
        def x(self):
            self.var += 1

        @rfm.run_after('setup')
        def y(self):
            self.var += 1

        @rfm.run_after('setup')
        def z(self):
            self.var += 1

    test = MyTest()
    _run(test, *local_exec_ctx)
    assert test.var == 3


def test_stacked_hooks(HelloTest, local_exec_ctx):
    @fixtures.custom_prefix('unittests/resources/checks')
    class MyTest(HelloTest):
        def __init__(self):
            super().__init__()
            self.name = type(self).__name__
            self.executable = os.path.join('.', self.name)
            self.var = 0

        @rfm.run_before('setup')
        @rfm.run_after('setup')
        @rfm.run_after('compile')
        def x(self):
            self.var += 1

    test = MyTest()
    _run(test, *local_exec_ctx)
    assert test.var == 3


def test_multiple_inheritance(HelloTest):
    with pytest.raises(ValueError):
        class MyTest(rfm.RunOnlyRegressionTest, HelloTest):
            pass


def test_inherited_hooks(HelloTest, local_exec_ctx):
    @fixtures.custom_prefix('unittests/resources/checks')
    class BaseTest(HelloTest):
        def __init__(self):
            super().__init__()
            self.name = type(self).__name__
            self.executable = os.path.join('.', self.name)
            self.var = 0

        @rfm.run_after('setup')
        def x(self):
            self.var += 1

    class C(rfm.RegressionMixin):
        @rfm.run_before('run')
        def y(self):
            self.foo = 1

    class DerivedTest(BaseTest, C):
        @rfm.run_after('setup')
        def z(self):
            self.var += 1

    class MyTest(DerivedTest):
        pass

    test = MyTest()
    _run(test, *local_exec_ctx)
    assert test.var == 2
    assert test.foo == 1
    assert test.pipeline_hooks() == {
        'post_setup': [DerivedTest.z, BaseTest.x],
        'pre_run': [C.y],
    }


def test_overriden_hooks(HelloTest, local_exec_ctx):
    @fixtures.custom_prefix('unittests/resources/checks')
    class BaseTest(HelloTest):
        def __init__(self):
            super().__init__()
            self.name = type(self).__name__
            self.executable = os.path.join('.', self.name)
            self.var = 0
            self.foo = 0

        @rfm.run_after('setup')
        def x(self):
            self.var += 1

        @rfm.run_before('setup')
        def y(self):
            self.foo += 1

    class DerivedTest(BaseTest):
        @rfm.run_after('setup')
        def x(self):
            self.var += 5

    class MyTest(DerivedTest):
        @rfm.run_before('setup')
        def y(self):
            self.foo += 10

    test = MyTest()
    _run(test, *local_exec_ctx)
    assert test.var == 5
    assert test.foo == 10


def test_disabled_hooks(HelloTest, local_exec_ctx):
    @fixtures.custom_prefix('unittests/resources/checks')
    class BaseTest(HelloTest):
        def __init__(self):
            super().__init__()
            self.name = type(self).__name__
            self.executable = os.path.join('.', self.name)
            self.var = 0
            self.foo = 0

        @rfm.run_after('setup')
        def x(self):
            self.var += 1

        @rfm.run_before('setup')
        def y(self):
            self.foo += 1

    class MyTest(BaseTest):
        @rfm.run_after('setup')
        def x(self):
            self.var += 5

    test = MyTest()
    MyTest.disable_hook('y')
    _run(test, *local_exec_ctx)
    assert test.var == 5
    assert test.foo == 0


def test_require_deps(HelloTest, local_exec_ctx):
    import reframe.frontend.dependencies as dependencies
    import reframe.frontend.executors as executors

    @fixtures.custom_prefix('unittests/resources/checks')
    class T0(HelloTest):
        def __init__(self):
            super().__init__()
            self.name = type(self).__name__
            self.executable = os.path.join('.', self.name)
            self.x = 1

    @fixtures.custom_prefix('unittests/resources/checks')
    class T1(HelloTest):
        def __init__(self):
            super().__init__()
            self.name = type(self).__name__
            self.executable = os.path.join('.', self.name)
            self.depends_on('T0')

        @rfm.require_deps
        def sety(self, T0):
            self.y = T0().x + 1

        @rfm.run_before('run')
        @rfm.require_deps
        def setz(self, T0):
            self.z = T0().x + 2

    cases = executors.generate_testcases([T0(), T1()])
    deps, _ = dependencies.build_deps(cases)
    for c in dependencies.toposort(deps):
        _run(*c)

    for c in cases:
        t = c.check
        if t.name == 'T0':
            assert t.x == 1
        elif t.name == 'T1':
            assert t.y == 2
            assert t.z == 3


<<<<<<< HEAD
def test_registration_of_tests(module_import):
    mod = module_import('unittests/resources/checks_unlisted/good.py')
=======
def test_regression_test_name():
    class MyTest(rfm.RegressionTest):
        def __init__(self, a, b):
            self.a = a
            self.b = b

    test = MyTest(1, 2)
    assert os.path.abspath(os.path.dirname(__file__)) == test.prefix
    assert 'test_regression_test_name.<locals>.MyTest_1_2' == test.name


def test_strange_test_names():
    class C:
        def __init__(self, a):
            self.a = a

        def __repr__(self):
            return f'C({self.a})'

    class MyTest(rfm.RegressionTest):
        def __init__(self, a, b):
            self.a = a
            self.b = b

    test = MyTest('(a*b+c)/12', C(33))
    assert ('test_strange_test_names.<locals>.MyTest__a_b_c__12_C_33_' ==
            test.name)


def test_name_user_inheritance():
    class MyBaseTest(rfm.RegressionTest):
        def __init__(self, a, b):
            self.a = a
            self.b = b

    class MyTest(MyBaseTest):
        def __init__(self):
            super().__init__(1, 2)

    test = MyTest()
    assert 'test_name_user_inheritance.<locals>.MyTest' == test.name


def test_name_runonly_test():
    class MyTest(rfm.RunOnlyRegressionTest):
        def __init__(self, a, b):
            self.a = a
            self.b = b

    test = MyTest(1, 2)
    assert os.path.abspath(os.path.dirname(__file__)) == test.prefix
    assert 'test_name_runonly_test.<locals>.MyTest_1_2' == test.name


def test_name_compileonly_test():
    class MyTest(rfm.CompileOnlyRegressionTest):
        def __init__(self, a, b):
            self.a = a
            self.b = b

    test = MyTest(1, 2)
    assert os.path.abspath(os.path.dirname(__file__)) == test.prefix
    assert 'test_name_compileonly_test.<locals>.MyTest_1_2' == test.name


def test_registration_of_tests():
    import unittests.resources.checks_unlisted.good as mod

>>>>>>> 3a39a399
    checks = mod._rfm_gettests()
    assert 13 == len(checks)
    assert [mod.MyBaseTest(0, 0),
            mod.MyBaseTest(0, 1),
            mod.MyBaseTest(1, 0),
            mod.MyBaseTest(1, 1),
            mod.MyBaseTest(2, 0),
            mod.MyBaseTest(2, 1),
            mod.AnotherBaseTest(0, 0),
            mod.AnotherBaseTest(0, 1),
            mod.AnotherBaseTest(1, 0),
            mod.AnotherBaseTest(1, 1),
            mod.AnotherBaseTest(2, 0),
            mod.AnotherBaseTest(2, 1),
            mod.MyBaseTest(10, 20)] == checks


def test_trap_job_errors_without_sanity_patterns(local_exec_ctx):
    rt.runtime().site_config.add_sticky_option('general/trap_job_errors', True)

    @fixtures.custom_prefix('unittests/resources/checks')
    class MyTest(rfm.RunOnlyRegressionTest):
        def __init__(self):
            self.valid_prog_environs = ['*']
            self.valid_systems = ['*']
            self.executable = 'exit 10'

    with pytest.raises(SanityError, match='job exited with exit code 10'):
        _run(MyTest(), *local_exec_ctx)


def test_trap_job_errors_with_sanity_patterns(local_exec_ctx):
    rt.runtime().site_config.add_sticky_option('general/trap_job_errors', True)

    @fixtures.custom_prefix('unittests/resources/checks')
    class MyTest(rfm.RunOnlyRegressionTest):
        def __init__(self):
            self.valid_prog_environs = ['*']
            self.valid_systems = ['*']
            self.prerun_cmds = ['echo hello']
            self.executable = 'true'
            self.sanity_patterns = sn.assert_not_found(r'hello', self.stdout)

    with pytest.raises(SanityError):
        _run(MyTest(), *local_exec_ctx)


def _run_sanity(test, *exec_ctx, skip_perf=False):
    test.setup(*exec_ctx)
    test.check_sanity()
    if not skip_perf:
        test.check_performance()


@pytest.fixture
def dummy_gpu_exec_ctx(testsys_system):
    partition = fixtures.partition_by_name('gpu')
    environ = fixtures.environment_by_name('builtin', partition)
    yield partition, environ


@pytest.fixture
def perf_file(tmp_path):
    yield tmp_path / 'perf.out'


@pytest.fixture
def sanity_file(tmp_path):
    yield tmp_path / 'sanity.out'


@pytest.fixture
def dummytest(testsys_system, perf_file, sanity_file):
    class MyTest(rfm.RunOnlyRegressionTest):
        def __init__(self):
            self.perf_file = perf_file
            self.sourcesdir = None
            self.reference = {
                'testsys': {
                    'value1': (1.4, -0.1, 0.1, None),
                    'value2': (1.7, -0.1, 0.1, None),
                },
                'testsys:gpu': {
                    'value3': (3.1, -0.1, 0.1, None),
                }
            }
            self.perf_patterns = {
                'value1': sn.extractsingle(
                    r'perf1 = (\S+)', perf_file, 1, float
                ),
                'value2': sn.extractsingle(
                    r'perf2 = (\S+)', perf_file, 1, float
                ),
                'value3': sn.extractsingle(
                    r'perf3 = (\S+)', perf_file, 1, float
                )
            }
            self.sanity_patterns = sn.assert_found(
                r'result = success', sanity_file
            )

    yield MyTest()


def test_sanity_success(dummytest, sanity_file, perf_file, dummy_gpu_exec_ctx):
    sanity_file.write_text('result = success\n')
    perf_file.write_text('perf1 = 1.3\n'
                         'perf2 = 1.8\n'
                         'perf3 = 3.3\n')
    _run_sanity(dummytest, *dummy_gpu_exec_ctx)


def test_sanity_failure(dummytest, sanity_file, dummy_gpu_exec_ctx):
    sanity_file.write_text('result = failure\n')
    with pytest.raises(SanityError):
        _run_sanity(dummytest, *dummy_gpu_exec_ctx, skip_perf=True)


def test_sanity_failure_noassert(dummytest, sanity_file, dummy_gpu_exec_ctx):
    dummytest.sanity_patterns = sn.findall(r'result = success', sanity_file)
    sanity_file.write_text('result = failure\n')
    with pytest.raises(SanityError):
        _run_sanity(dummytest, *dummy_gpu_exec_ctx, skip_perf=True)


def test_sanity_multiple_patterns(dummytest, sanity_file, dummy_gpu_exec_ctx):
    sanity_file.write_text('result1 = success\n'
                           'result2 = success\n')

    # Simulate a pure sanity test; reset the perf_patterns
    dummytest.perf_patterns = None
    dummytest.sanity_patterns = sn.assert_eq(
        sn.count(sn.findall(r'result\d = success', sanity_file)), 2
    )
    _run_sanity(dummytest, *dummy_gpu_exec_ctx, skip_perf=True)

    # Require more patterns to be present
    dummytest.sanity_patterns = sn.assert_eq(
        sn.count(sn.findall(r'result\d = success', sanity_file)), 3
    )
    with pytest.raises(SanityError):
        _run_sanity(dummytest, *dummy_gpu_exec_ctx, skip_perf=True)


def test_sanity_multiple_files(dummytest, tmp_path, dummy_gpu_exec_ctx):
    file0 = tmp_path / 'out1.txt'
    file1 = tmp_path / 'out2.txt'
    file0.write_text('result = success\n')
    file1.write_text('result = success\n')
    dummytest.sanity_patterns = sn.all([
        sn.assert_found(r'result = success', file0),
        sn.assert_found(r'result = success', file1)
    ])
    _run_sanity(dummytest, *dummy_gpu_exec_ctx, skip_perf=True)


def test_performance_failure(dummytest, sanity_file,
                             perf_file, dummy_gpu_exec_ctx):
    sanity_file.write_text('result = success\n')
    perf_file.write_text('perf1 = 1.0\n'
                         'perf2 = 1.8\n'
                         'perf3 = 3.3\n')
    with pytest.raises(PerformanceError):
        _run_sanity(dummytest, *dummy_gpu_exec_ctx)


def test_reference_unknown_tag(dummytest, sanity_file,
                               perf_file, dummy_gpu_exec_ctx):
    sanity_file.write_text('result = success\n')
    perf_file.write_text('perf1 = 1.3\n'
                         'perf2 = 1.8\n'
                         'perf3 = 3.3\n')
    dummytest.reference = {
        'testsys': {
            'value1': (1.4, -0.1, 0.1, None),
            'value2': (1.7, -0.1, 0.1, None),
            'foo': (3.1, -0.1, 0.1, None),
        }
    }
    with pytest.raises(SanityError):
        _run_sanity(dummytest, *dummy_gpu_exec_ctx)


def test_reference_unknown_system(dummytest, sanity_file,
                                  perf_file, dummy_gpu_exec_ctx):
    sanity_file.write_text('result = success\n')
    perf_file.write_text('perf1 = 1.3\n'
                         'perf2 = 1.8\n'
                         'perf3 = 3.3\n')
    dummytest.reference = {
        'testsys:login': {
            'value1': (1.4, -0.1, 0.1, None),
            'value3': (3.1, -0.1, 0.1, None),
        },
        'testsys:login2': {
            'value2': (1.7, -0.1, 0.1, None)
        }
    }
    _run_sanity(dummytest, *dummy_gpu_exec_ctx)


def test_reference_empty(dummytest, sanity_file,
                         perf_file, dummy_gpu_exec_ctx):
    sanity_file.write_text('result = success\n')
    perf_file.write_text('perf1 = 1.3\n'
                         'perf2 = 1.8\n'
                         'perf3 = 3.3\n')
    dummytest.reference = {}
    _run_sanity(dummytest, *dummy_gpu_exec_ctx)


def test_reference_default(dummytest, sanity_file,
                           perf_file, dummy_gpu_exec_ctx):
    sanity_file.write_text('result = success\n')
    perf_file.write_text('perf1 = 1.3\n'
                         'perf2 = 1.8\n'
                         'perf3 = 3.3\n')
    dummytest.reference = {
        '*': {
            'value1': (1.4, -0.1, 0.1, None),
            'value2': (1.7, -0.1, 0.1, None),
            'value3': (3.1, -0.1, 0.1, None),
        }
    }
    _run_sanity(dummytest, *dummy_gpu_exec_ctx)


def test_reference_tag_resolution(dummytest, sanity_file,
                                  perf_file, dummy_gpu_exec_ctx):
    sanity_file.write_text('result = success\n')
    perf_file.write_text('perf1 = 1.3\n'
                         'perf2 = 1.8\n'
                         'perf3 = 3.3\n')
    dummytest.reference = {
        'testsys': {
            'value1': (1.4, -0.1, 0.1, None),
            'value2': (1.7, -0.1, 0.1, None),
        },
        '*': {
            'value3': (3.1, -0.1, 0.1, None),
        }
    }
    _run_sanity(dummytest, *dummy_gpu_exec_ctx)


def test_performance_invalid_value(dummytest, sanity_file,
                                   perf_file, dummy_gpu_exec_ctx):
    sanity_file.write_text('result = success\n')
    perf_file.write_text('perf1 = 1.3\n'
                         'perf2 = foo\n'
                         'perf3 = 3.3\n')
    dummytest.perf_patterns = {
        'value1': sn.extractsingle(r'perf1 = (\S+)', perf_file, 1, float),
        'value2': sn.extractsingle(r'perf2 = (\S+)', perf_file, 1, str),
        'value3': sn.extractsingle(r'perf3 = (\S+)', perf_file, 1, float)
    }
    with pytest.raises(SanityError, match='not a number'):
        _run_sanity(dummytest, *dummy_gpu_exec_ctx)


def test_performance_var_evaluation(dummytest, sanity_file,
                                    perf_file, dummy_gpu_exec_ctx):
    # All performance values must be evaluated, despite the first one
    # failing To test this, we need an extract function that will have a
    # side effect when evaluated, whose result we will check after calling
    # `check_performance()`.
    logfile = 'perf.log'

    @sn.sanity_function
    def extract_perf(patt, tag):
        val = sn.evaluate(
            sn.extractsingle(patt, perf_file, tag, float)
        )
        with open('perf.log', 'a') as fp:
            fp.write(f'{tag}={val}')

        return val

    sanity_file.write_text('result = success\n')
    perf_file.write_text('perf1 = 1.0\n'
                         'perf2 = 1.8\n'
                         'perf3 = 3.3\n')
    dummytest.perf_patterns = {
        'value1': extract_perf(r'perf1 = (?P<v1>\S+)', 'v1'),
        'value2': extract_perf(r'perf2 = (?P<v2>\S+)', 'v2'),
        'value3': extract_perf(r'perf3 = (?P<v3>\S+)', 'v3')
    }
    with pytest.raises(PerformanceError) as cm:
        _run_sanity(dummytest, *dummy_gpu_exec_ctx)

    logfile = os.path.join(dummytest.stagedir, logfile)
    with open(logfile) as fp:
        log_output = fp.read()

    assert 'v1' in log_output
    assert 'v2' in log_output
    assert 'v3' in log_output


@pytest.fixture
def container_test(tmp_path):
    def _container_test(platform, image):
        @fixtures.custom_prefix(tmp_path)
        class ContainerTest(rfm.RunOnlyRegressionTest):
            def __init__(self):
                self.name = 'container_test'
                self.valid_prog_environs = ['*']
                self.valid_systems = ['*']
                self.container_platform = platform
                self.container_platform.image = image
                self.container_platform.command = (
                    "bash -c 'cd /rfm_workdir; pwd; ls; cat /etc/os-release'"
                )
                self.prerun_cmds = ['touch foo']
                self.sanity_patterns = sn.all([
                    sn.assert_found(r'^/rfm_workdir', self.stdout),
                    sn.assert_found(r'^foo', self.stdout),
                    sn.assert_found(
                        r'18\.04\.\d+ LTS \(Bionic Beaver\)', self.stdout),
                ])

        return ContainerTest()

    yield _container_test


def _cray_cle_version():
    completed = osext.run_command('cat /etc/opt/cray/release/cle-release')
    matched = re.match(r'^RELEASE=(\S+)', completed.stdout)
    if matched is None:
        return None

    return matched.group(1)


def test_with_singularity(container_test, container_remote_exec_ctx):
    cle_version = _cray_cle_version()
    if cle_version is not None and cle_version.startswith('6.0'):
        pytest.skip('test not supported on Cray CLE6')

    _run(container_test('Singularity', 'docker://ubuntu:18.04'),
         *container_remote_exec_ctx('Singularity'))


def test_with_shifter(container_test, container_remote_exec_ctx):
    _run(container_test('Shifter', 'ubuntu:18.04'),
         *container_remote_exec_ctx('Shifter'))


def test_with_sarus(container_test, container_remote_exec_ctx):
    _run(container_test('Sarus', 'ubuntu:18.04'),
         *container_remote_exec_ctx('Sarus'))


def test_with_docker(container_test, container_local_exec_ctx):
    _run(container_test('Docker', 'ubuntu:18.04'),
         *container_local_exec_ctx('Docker'))


def test_unknown_container_platform(container_test, local_exec_ctx):
    with pytest.raises(ValueError):
        _run(container_test('foo', 'ubuntu:18.04'), *local_exec_ctx)


def test_not_configured_container_platform(container_test, local_exec_ctx):
    partition, environ = local_exec_ctx
    platform = None
    for cp in ['Docker', 'Singularity', 'Sarus', 'ShifterNG']:
        if cp not in partition.container_environs.keys():
            platform = cp
            break

    if platform is None:
        pytest.skip('cannot find a supported platform that is not configured')

    with pytest.raises(PipelineError):
        _run(container_test(platform, 'ubuntu:18.04'), *local_exec_ctx)<|MERGE_RESOLUTION|>--- conflicted
+++ resolved
@@ -762,79 +762,8 @@
             assert t.z == 3
 
 
-<<<<<<< HEAD
 def test_registration_of_tests(module_import):
     mod = module_import('unittests/resources/checks_unlisted/good.py')
-=======
-def test_regression_test_name():
-    class MyTest(rfm.RegressionTest):
-        def __init__(self, a, b):
-            self.a = a
-            self.b = b
-
-    test = MyTest(1, 2)
-    assert os.path.abspath(os.path.dirname(__file__)) == test.prefix
-    assert 'test_regression_test_name.<locals>.MyTest_1_2' == test.name
-
-
-def test_strange_test_names():
-    class C:
-        def __init__(self, a):
-            self.a = a
-
-        def __repr__(self):
-            return f'C({self.a})'
-
-    class MyTest(rfm.RegressionTest):
-        def __init__(self, a, b):
-            self.a = a
-            self.b = b
-
-    test = MyTest('(a*b+c)/12', C(33))
-    assert ('test_strange_test_names.<locals>.MyTest__a_b_c__12_C_33_' ==
-            test.name)
-
-
-def test_name_user_inheritance():
-    class MyBaseTest(rfm.RegressionTest):
-        def __init__(self, a, b):
-            self.a = a
-            self.b = b
-
-    class MyTest(MyBaseTest):
-        def __init__(self):
-            super().__init__(1, 2)
-
-    test = MyTest()
-    assert 'test_name_user_inheritance.<locals>.MyTest' == test.name
-
-
-def test_name_runonly_test():
-    class MyTest(rfm.RunOnlyRegressionTest):
-        def __init__(self, a, b):
-            self.a = a
-            self.b = b
-
-    test = MyTest(1, 2)
-    assert os.path.abspath(os.path.dirname(__file__)) == test.prefix
-    assert 'test_name_runonly_test.<locals>.MyTest_1_2' == test.name
-
-
-def test_name_compileonly_test():
-    class MyTest(rfm.CompileOnlyRegressionTest):
-        def __init__(self, a, b):
-            self.a = a
-            self.b = b
-
-    test = MyTest(1, 2)
-    assert os.path.abspath(os.path.dirname(__file__)) == test.prefix
-    assert 'test_name_compileonly_test.<locals>.MyTest_1_2' == test.name
-
-
-def test_registration_of_tests():
-    import unittests.resources.checks_unlisted.good as mod
-
->>>>>>> 3a39a399
     checks = mod._rfm_gettests()
     assert 13 == len(checks)
     assert [mod.MyBaseTest(0, 0),
