# Copyright 2016-2021 Swiss National Supercomputing Centre (CSCS/ETH Zurich)
# ReFrame Project Developers. See the top-level LICENSE file for details.
#
# SPDX-License-Identifier: BSD-3-Clause

import os
import pytest

import reframe as rfm
<<<<<<< HEAD
from reframe.core.exceptions import NameConflictError, ReframeSyntaxError
=======
from reframe.core.exceptions import ReframeSyntaxError
from reframe.core.warnings import ReframeDeprecationWarning
>>>>>>> 0ca9e9e7
from reframe.frontend.loader import RegressionCheckLoader


@pytest.fixture
def loader():
    return RegressionCheckLoader(['.'])


@pytest.fixture
def loader_with_path():
    return RegressionCheckLoader(
        ['unittests/resources/checks', 'unittests/foobar']
    )


def test_load_file_relative(loader):
    checks = loader.load_from_file('unittests/resources/checks/emptycheck.py')
    assert 1 == len(checks)
    assert checks[0].name == 'EmptyTest'


def test_load_file_absolute(loader):
    checks = loader.load_from_file(
        os.path.abspath('unittests/resources/checks/emptycheck.py')
    )
    assert 1 == len(checks)
    assert checks[0].name == 'EmptyTest'


def test_load_recursive(loader):
    checks = loader.load_from_dir('unittests/resources/checks', recurse=True)
    assert 13 == len(checks)


def test_load_all(loader_with_path):
    checks = loader_with_path.load_all()
    assert 12 == len(checks)


def test_load_error(loader):
    with pytest.raises(OSError):
        loader.load_from_file('unittests/resources/checks/foo.py')


<<<<<<< HEAD
=======
def test_load_bad_required_version(loader):
    with pytest.warns(ReframeDeprecationWarning):
        loader.load_from_file('unittests/resources/checks_unlisted/'
                              'no_required_version.py')


>>>>>>> 0ca9e9e7
def test_load_bad_init(loader):
    tests = loader.load_from_file(
        'unittests/resources/checks_unlisted/bad_init_check.py'
    )
    assert 0 == len(tests)


def test_special_test():
    with pytest.raises(ReframeSyntaxError):
        @rfm.simple_test
        class TestOverride(rfm.RegressionTest):
            def setup(self, partition, environ, **job_opts):
                super().setup(partition, environ, **job_opts)

    with pytest.raises(ReframeSyntaxError):
        @rfm.simple_test
        class TestOverrideRunOnly(rfm.RunOnlyRegressionTest):
            def setup(self, partition, environ, **job_opts):
                super().setup(partition, environ, **job_opts)

    with pytest.raises(ReframeSyntaxError):
        @rfm.simple_test
        class TestOverrideCompileOnly(rfm.CompileOnlyRegressionTest):
            def setup(self, partition, environ, **job_opts):
                super().setup(partition, environ, **job_opts)

    @rfm.simple_test
    class TestSimple(rfm.RegressionTest):
        def __init__(self):
            pass

    @rfm.simple_test
    class TestSpecial(rfm.RegressionTest, special=True):
        def __init__(self):
            pass

        def setup(self, partition, environ, **job_opts):
            super().setup(partition, environ, **job_opts)

    @rfm.simple_test
    class TestSpecialRunOnly(rfm.RunOnlyRegressionTest,
                             special=True):
        def __init__(self):
            pass

        def setup(self, partition, environ, **job_opts):
            super().setup(partition, environ, **job_opts)

        def run(self):
            super().run()

    @rfm.simple_test
    class TestSpecialCompileOnly(rfm.CompileOnlyRegressionTest,
                                 special=True):
        def __init__(self):
            pass

        def setup(self, partition, environ, **job_opts):
            super().setup(partition, environ, **job_opts)

        def run(self):
            super().run()

    with pytest.raises(ReframeSyntaxError):
        @rfm.simple_test
        class TestSpecialDerived(TestSpecial):
            def __init__(self):
                pass

            def setup(self, partition, environ, **job_opts):
                super().setup(partition, environ, **job_opts)<|MERGE_RESOLUTION|>--- conflicted
+++ resolved
@@ -7,12 +7,8 @@
 import pytest
 
 import reframe as rfm
-<<<<<<< HEAD
-from reframe.core.exceptions import NameConflictError, ReframeSyntaxError
-=======
 from reframe.core.exceptions import ReframeSyntaxError
 from reframe.core.warnings import ReframeDeprecationWarning
->>>>>>> 0ca9e9e7
 from reframe.frontend.loader import RegressionCheckLoader
 
 
@@ -57,15 +53,12 @@
         loader.load_from_file('unittests/resources/checks/foo.py')
 
 
-<<<<<<< HEAD
-=======
 def test_load_bad_required_version(loader):
     with pytest.warns(ReframeDeprecationWarning):
         loader.load_from_file('unittests/resources/checks_unlisted/'
                               'no_required_version.py')
 
 
->>>>>>> 0ca9e9e7
 def test_load_bad_init(loader):
     tests = loader.load_from_file(
         'unittests/resources/checks_unlisted/bad_init_check.py'
