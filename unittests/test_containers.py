--- conflicted
+++ resolved
@@ -6,11 +6,7 @@
 import pytest
 
 import reframe.core.containers as containers
-<<<<<<< HEAD
-from reframe.core.exceptions import ContainerError
-=======
 import reframe.core.warnings as warn
->>>>>>> 431ca172
 
 
 @pytest.fixture(params=[
@@ -270,10 +266,6 @@
             '--foo image:tag cmd1'
         )
     elif container_variant_noopt == 'Singularity':
-<<<<<<< HEAD
-        return ("singularity exec -B\"/foo:/rfm_workdir\" --foo image:tag "
-                "bash -c 'cd foodir; cmd1; cmd2'")
-=======
         return ('singularity exec -B\"/foo:/rfm_workdir\" -W foodir '
                 '--foo image:tag cmd1')
 
@@ -293,5 +285,4 @@
     container_platform_with_opts.command = 'cmd1'
     container_platform_with_opts.workdir = 'foodir'
     found_commands = container_platform_with_opts.launch_command('/foo')
-    assert found_commands == expected_run_with_workdir
->>>>>>> 431ca172
+    assert found_commands == expected_run_with_workdir