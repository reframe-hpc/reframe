import copy
import itertools
import os
import re
import shutil
import sys
import tempfile
import unittest
from contextlib import redirect_stdout, redirect_stderr
from io import StringIO

import reframe.core.config as config
import reframe.core.runtime as rt
import reframe.utility.os_ext as os_ext
import unittests.fixtures as fixtures
from reframe.core.environments import EnvironmentSnapshot


def run_command_inline(argv, funct, *args, **kwargs):
    # Save current execution context
    argv_save = sys.argv
    environ_save = EnvironmentSnapshot()
    sys.argv = argv
    exitcode = None

    captured_stdout = StringIO()
    captured_stderr = StringIO()
<<<<<<< HEAD
    print(' '.join(sys.argv))
=======
>>>>>>> d199ba49
    with redirect_stdout(captured_stdout):
        with redirect_stderr(captured_stderr):
            try:
                with rt.temp_runtime(None):
                    exitcode = funct(*args, **kwargs)
            except SystemExit as e:
                exitcode = e.code
            finally:
                # Restore execution context
                environ_save.load()
                sys.argv = argv_save

    return (exitcode,
            captured_stdout.getvalue(),
            captured_stderr.getvalue())


class TestFrontend(unittest.TestCase):
    @property
    def argv(self):
        ret = ['./bin/reframe', '--prefix', self.prefix, '--nocolor']
        if self.mode:
            ret += ['--mode', self.mode]

        if self.system:
            ret += ['--system', self.system]

        if self.config_file:
            ret += ['-C', self.config_file]

        ret += itertools.chain(*(['-c', c] for c in self.checkpath))
        ret += itertools.chain(*(['-p', e] for e in self.environs))

        if self.local:
            ret += ['--force-local']

        if self.action == 'run':
            ret += ['-r']
        elif self.action == 'list':
            ret += ['-l']
        elif self.action == 'help':
            ret += ['-h']

        if self.ignore_check_conflicts:
            ret += ['--ignore-check-conflicts']

        if self.perflogdir:
            ret += ['--perflogdir', self.perflogdir]

        ret += self.more_options
        return ret

    def setUp(self):
        self.prefix = tempfile.mkdtemp(dir='unittests')
        self.system = 'generic:login'
        self.checkpath = ['unittests/resources/checks/hellocheck.py']
        self.environs  = ['builtin-gcc']
        self.local  = True
        self.action = 'run'
        self.more_options = []
        self.mode = None
        self.config_file = 'unittests/resources/settings.py'
        self.logfile = '.rfm_unittest.log'
        self.ignore_check_conflicts = True
        self.perflogdir = '.rfm-perflogs'

    def tearDown(self):
        shutil.rmtree(self.prefix)
        shutil.rmtree(self.perflogdir, ignore_errors=True)
        os_ext.force_remove_file(self.logfile)

    def _run_reframe(self):
        import reframe.frontend.cli as cli
        return run_command_inline(self.argv, cli.main)

    def _stage_exists(self, check_name, partitions, environs):
        stagedir = os.path.join(self.prefix, 'stage')
        for p in partitions:
            for e in environs:
                path = os.path.join(stagedir, p, check_name, e)
                if not os.path.exists(path):
                    return False

        return True

    def _perflog_exists(self, check_name):
        logfile = '.rfm-perflogs/generic/login/%s.log' % check_name
        return os.path.exists(logfile)

    def assert_log_file_is_saved(self):
        outputdir = os.path.join(self.prefix, 'output')
        self.assertTrue(os.path.exists(self.logfile))
        self.assertTrue(os.path.exists(
            os.path.join(outputdir, os.path.basename(self.logfile))))

    def test_check_success(self):
        self.more_options = ['--save-log-files']
        returncode, stdout, _ = self._run_reframe()
        self.assertNotIn('FAILED', stdout)
        self.assertIn('PASSED', stdout)
        self.assertEqual(0, returncode)
        self.assert_log_file_is_saved()

    @fixtures.switch_to_user_runtime
    def test_check_submit_success(self):
        # This test will run on the auto-detected system
        partition = fixtures.partition_with_scheduler()
        if not partition:
            self.skipTest('job submission not supported')

        self.config_file = fixtures.USER_CONFIG_FILE
        self.local = False
        self.system = partition.fullname

        # pick up the programming environment of the partition
        self.environs = [partition.environs[0].name]

        returncode, stdout, _ = self._run_reframe()
        self.assertNotIn('FAILED', stdout)
        self.assertIn('PASSED', stdout)
        self.assertEqual(0, returncode)

    def test_check_failure(self):
        self.checkpath = ['unittests/resources/checks/frontend_checks.py']
        self.more_options = ['-t', 'BadSetupCheck']

        returncode, stdout, _ = self._run_reframe()
        self.assertIn('FAILED', stdout)
        self.assertNotEqual(returncode, 0)

    def test_check_setup_failure(self):
        self.checkpath = ['unittests/resources/checks/frontend_checks.py']
        self.more_options = ['-t', 'BadSetupCheckEarly']
        self.local = False

        returncode, stdout, stderr = self._run_reframe()
        self.assertNotIn('Traceback', stdout)
        self.assertNotIn('Traceback', stderr)
        self.assertIn('FAILED', stdout)
        self.assertNotEqual(returncode, 0)

    def test_check_kbd_interrupt(self):
        self.checkpath = [
            'unittests/resources/checks_unlisted/kbd_interrupt.py'
        ]
        self.more_options = ['-t', 'KeyboardInterruptCheck']
        self.local = False

        returncode, stdout, stderr = self._run_reframe()
        self.assertNotIn('Traceback', stdout)
        self.assertNotIn('Traceback', stderr)
        self.assertIn('FAILED', stdout)
        self.assertNotEqual(returncode, 0)

    def test_check_sanity_failure(self):
        self.checkpath = ['unittests/resources/checks/frontend_checks.py']
        self.more_options = ['-t', 'SanityFailureCheck']

        returncode, stdout, stderr = self._run_reframe()
        self.assertIn('FAILED', stdout)

        # This is a normal failure, it should not raise any exception
        self.assertNotIn('Traceback', stdout)
        self.assertNotIn('Traceback', stderr)
        self.assertNotEqual(returncode, 0)
        self.assertTrue(self._stage_exists('SanityFailureCheck',
                                           ['login'], self.environs))

    def test_performance_check_failure(self):
        self.checkpath = ['unittests/resources/checks/frontend_checks.py']
        self.more_options = ['-t', 'PerformanceFailureCheck']
        returncode, stdout, stderr = self._run_reframe()

        self.assertIn('FAILED', stdout)

        # This is a normal failure, it should not raise any exception
        self.assertNotIn('Traceback', stdout)
        self.assertNotIn('Traceback', stderr)
        self.assertNotEqual(0, returncode)
        self.assertTrue(self._stage_exists('PerformanceFailureCheck',
                                           ['login'], self.environs))
        self.assertTrue(self._perflog_exists('PerformanceFailureCheck'))

    def test_skip_system_check_option(self):
        self.checkpath = ['unittests/resources/checks/frontend_checks.py']
        self.more_options = ['--skip-system-check', '-t', 'NoSystemCheck']
        returncode, stdout, _ = self._run_reframe()
        self.assertIn('PASSED', stdout)

    def test_skip_prgenv_check_option(self):
        self.checkpath = ['unittests/resources/checks/frontend_checks.py']
        self.more_options = ['--skip-prgenv-check', '-t', 'NoPrgEnvCheck']
        returncode, stdout, _ = self._run_reframe()
        self.assertIn('PASSED', stdout)
        self.assertEqual(0, returncode)

    def test_sanity_of_checks(self):
        # This test will effectively load all the tests in the checks path and
        # will force a syntactic and runtime check at least for the constructor
        # of the checks
        self.action = 'list'
        self.more_options = ['--save-log-files']
        self.checkpath = []
        returncode, *_ = self._run_reframe()

        self.assertEqual(0, returncode)
        self.assert_log_file_is_saved()

    def test_unknown_system(self):
        self.action = 'list'
        self.system = 'foo'
        self.checkpath = []
        returncode, stdout, stderr = self._run_reframe()
        print(stdout)
        print(stderr)
        self.assertNotIn('Traceback', stdout)
        self.assertNotIn('Traceback', stderr)
        self.assertEqual(1, returncode)

    def test_sanity_of_optconfig(self):
        # Test the sanity of the command line options configuration
        self.action = 'help'
        self.checkpath = []
        returncode, *_ = self._run_reframe()
        self.assertEqual(0, returncode)

    def test_checkpath_recursion(self):
        self.action = 'list'
        self.checkpath = []
        returncode, stdout, _ = self._run_reframe()
        num_checks_default = re.search(
            'Found (\d+) check', stdout, re.MULTILINE).group(1)

        self.checkpath = ['checks/']
        self.more_options = ['-R']
        returncode, stdout, _ = self._run_reframe()
        num_checks_in_checkdir = re.search(
            'Found (\d+) check', stdout, re.MULTILINE).group(1)
        self.assertEqual(num_checks_in_checkdir, num_checks_default)

        self.more_options = []
        returncode, stdout, stderr = self._run_reframe()
        num_checks_in_checkdir = re.search(
            'Found (\d+) check', stdout, re.MULTILINE).group(1)
        self.assertEqual('0', num_checks_in_checkdir)

    def test_same_output_stage_dir(self):
        output_dir = os.path.join(self.prefix, 'foo')
        self.more_options = ['-o', output_dir, '-s', output_dir]
        returncode, *_ = self._run_reframe()
        self.assertEqual(1, returncode)

        # retry with --keep-stage-files
        self.more_options.append('--keep-stage-files')
        returncode, *_ = self._run_reframe()
        self.assertEqual(0, returncode)
        self.assertTrue(os.path.exists(output_dir))

    def test_execution_modes(self):
        self.checkpath = []
        self.environs  = []
        self.local = False
        self.mode = 'unittest'

        returncode, stdout, stderr = self._run_reframe()
        self.assertNotIn('Traceback', stdout)
        self.assertNotIn('Traceback', stderr)
        self.assertNotIn('FAILED', stdout)
        self.assertIn('PASSED', stdout)
        self.assertIn('Ran 1 test case', stdout)

    def test_no_ignore_check_conflicts(self):
        self.checkpath = ['unittests/resources/checks']
        self.more_options = ['-R']
        self.ignore_check_conflicts = False
        self.action = 'list'
        returncode, *_ = self._run_reframe()
        self.assertNotEqual(0, returncode)

    def test_timestamp_option(self):
        from datetime import datetime

        self.checkpath = ['unittests/resources/checks']
        self.more_options = ['-R']
        self.ignore_check_conflicts = False
        self.action = 'list'
        self.more_options = ['--timestamp=xxx_%F']
        timefmt = datetime.now().strftime('xxx_%F')
        returncode, stdout, _ = self._run_reframe()
        self.assertNotEqual(0, returncode)
        self.assertIn(timefmt, stdout)<|MERGE_RESOLUTION|>--- conflicted
+++ resolved
@@ -25,10 +25,6 @@
 
     captured_stdout = StringIO()
     captured_stderr = StringIO()
-<<<<<<< HEAD
-    print(' '.join(sys.argv))
-=======
->>>>>>> d199ba49
     with redirect_stdout(captured_stdout):
         with redirect_stderr(captured_stderr):
             try:
