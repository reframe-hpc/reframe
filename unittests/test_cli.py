# Copyright 2016-2020 Swiss National Supercomputing Centre (CSCS/ETH Zurich)
# ReFrame Project Developers. See the top-level LICENSE file for details.
#
# SPDX-License-Identifier: BSD-3-Clause

import itertools
import json
import os
import pathlib
import pytest
import re
import sys
from contextlib import redirect_stdout, redirect_stderr, suppress
from io import StringIO

import reframe.core.config as config
import reframe.core.environments as env
import reframe.core.logging as logging
import reframe.core.runtime as rt
import unittests.fixtures as fixtures


def run_command_inline(argv, funct, *args, **kwargs):
    # Save current execution context
    argv_save = sys.argv
    environ_save = env.snapshot()
    sys.argv = argv
    exitcode = None

    captured_stdout = StringIO()
    captured_stderr = StringIO()
    print(*sys.argv)
    with redirect_stdout(captured_stdout):
        with redirect_stderr(captured_stderr):
            try:
                with rt.temp_runtime(None):
                    exitcode = funct(*args, **kwargs)
            except SystemExit as e:
                exitcode = e.code
            finally:
                # Restore execution context
                environ_save.restore()
                sys.argv = argv_save

    return (exitcode,
            captured_stdout.getvalue(),
            captured_stderr.getvalue())


@pytest.fixture
def perflogdir(tmp_path):
    dirname = tmp_path / '.rfm-perflogs'
    yield dirname


@pytest.fixture
def run_reframe(tmp_path, perflogdir):
    def _run_reframe(system='generic:default',
                     checkpath=['unittests/resources/checks/hellocheck.py'],
                     environs=['builtin-gcc'],
                     local=True,
                     action='run',
                     more_options=None,
                     mode=None,
                     config_file='unittests/resources/settings.py',
                     ignore_check_conflicts=True,
                     perflogdir=str(perflogdir)):
        import reframe.frontend.cli as cli

        # We always pass the --report-file option, because we don't want to
        # pollute the user's home directory
        argv = ['./bin/reframe', '--prefix', str(tmp_path), '--nocolor',
                f'--report-file={tmp_path / "report.json"}']
        if mode:
            argv += ['--mode', mode]

        if system:
            argv += ['--system', system]

        if config_file:
            argv += ['-C', config_file]

        argv += itertools.chain(*(['-c', c] for c in checkpath))
        argv += itertools.chain(*(['-p', e] for e in environs))
        if local:
            argv += ['--force-local']

        if action == 'run':
            argv += ['-r']
        elif action == 'list':
            argv += ['-l']
        elif action == 'list_detailed':
            argv += ['-L']
        elif action == 'help':
            argv += ['-h']

        if ignore_check_conflicts:
            argv += ['--ignore-check-conflicts']

        if perflogdir:
            argv += ['--perflogdir', perflogdir]

        if more_options:
            argv += more_options

        return run_command_inline(argv, cli.main)

    return _run_reframe


@pytest.fixture
def temp_runtime(tmp_path):
    def _temp_runtime(site_config, system=None, options={}):
        options.update({'systems/prefix': tmp_path})
        with rt.temp_runtime(site_config, system, options):
            yield rt.runtime

    yield _temp_runtime


@pytest.fixture
def user_exec_ctx(temp_runtime):
    if fixtures.USER_CONFIG_FILE is None:
        pytest.skip('no user configuration file supplied')

    yield from temp_runtime(fixtures.USER_CONFIG_FILE, fixtures.USER_SYSTEM)


@pytest.fixture
def remote_exec_ctx(user_exec_ctx):
    partition = fixtures.partition_by_scheduler()
    if not partition:
        pytest.skip('job submission not supported')

    return partition, partition.environs[0]


def test_check_success(run_reframe, tmp_path):
    returncode, stdout, _ = run_reframe(more_options=['--save-log-files'])
    assert 'PASSED' in stdout
    assert 'FAILED' not in stdout
    assert returncode == 0

    logfile = logging.log_files()[0]
    assert os.path.exists(tmp_path / 'output' / logfile)
    assert os.path.exists(tmp_path / 'report.json')


<<<<<<< HEAD
def test_check_retry_failed(run_reframe, tmp_path, logfile):
    returncode, stdout, _ = run_reframe(
        checkpath=['unittests/resources/checks_unlisted/deps_complex.py'],
    )
    returncode, stdout, _ = run_reframe(
        checkpath=['unittests/resources/checks_unlisted/deps_complex.py'],
        more_options=['--retry-failed', f'{tmp_path}/report.json']
    )
    with open(f'{tmp_path}/report.json') as fp:
        report = json.load(fp)

    report_summary = {t['name']: t['fail_phase']
        for run in report['runs']
        for t in run['testcases']
    }

    assert report_summary['T2'] == 'sanity'
    assert report_summary['T7'] == 'startup'
    assert report_summary['T8'] == 'setup'
    assert report_summary['T9'] == 'startup'

    assert all(i not in report_summary.keys()
               for i in ['T0', 'T1', 'T3', 'T4', 'T5', 'T6'])


def test_check_success_force_local(run_reframe, tmp_path, logfile):
=======
def test_check_success_force_local(run_reframe, tmp_path):
>>>>>>> f75934ac
    # We explicitly use a system here with a non-local scheduler and pass the
    # `--force-local` option
    returncode, stdout, _ = run_reframe(system='testsys:gpu', local=True)
    assert 'PASSED' in stdout
    assert 'FAILED' not in stdout
    assert returncode == 0


def test_report_file_with_sessionid(run_reframe, tmp_path):
    returncode, stdout, _ = run_reframe(
        more_options=[
            f'--report-file={tmp_path / "rfm-report-{sessionid}.json"}'
        ]
    )
    assert returncode == 0
    assert os.path.exists(tmp_path / 'rfm-report-0.json')


def test_report_ends_with_newline(run_reframe, tmp_path):
    returncode, stdout, _ = run_reframe(
        more_options=[
            f'--report-file={tmp_path / "rfm-report.json"}'
        ]
    )
    assert returncode == 0
    with open(tmp_path / 'rfm-report.json') as fp:
        assert fp.read()[-1] == '\n'


def test_check_submit_success(run_reframe, remote_exec_ctx):
    # This test will run on the auto-detected system
    partition, environ = remote_exec_ctx
    returncode, stdout, _ = run_reframe(
        config_file=fixtures.USER_CONFIG_FILE,
        local=False,
        system=partition.fullname,
        # Pick up the programming environment of the partition
        # Prepend ^ and append $ so as to much exactly the given name
        environs=[f'^{environ.name}$']
    )

    assert 'FAILED' not in stdout
    assert 'PASSED' in stdout

    # Assert that we have run only one test case
    assert 'Ran 2 test case(s)' in stdout
    assert 0 == returncode


def test_check_failure(run_reframe):
    returncode, stdout, _ = run_reframe(
        checkpath=['unittests/resources/checks/frontend_checks.py'],
        more_options=['-t', 'BadSetupCheck']
    )
    assert 'FAILED' in stdout
    assert returncode != 0


def test_check_setup_failure(run_reframe):
    returncode, stdout, stderr = run_reframe(
        checkpath=['unittests/resources/checks/frontend_checks.py'],
        more_options=['-t', 'BadSetupCheckEarly'],
        local=False,

    )
    assert 'Traceback' not in stdout
    assert 'Traceback' not in stderr
    assert 'FAILED' in stdout
    assert returncode != 0


def test_check_kbd_interrupt(run_reframe):
    returncode, stdout, stderr = run_reframe(
        checkpath=[
            'unittests/resources/checks_unlisted/kbd_interrupt.py'
        ],
        more_options=['-t', 'KeyboardInterruptCheck'],
        local=False,
    )
    assert 'Traceback' not in stdout
    assert 'Traceback' not in stderr
    assert 'FAILED' in stdout
    assert returncode != 0


def test_check_sanity_failure(run_reframe, tmp_path):
    returncode, stdout, stderr = run_reframe(
        checkpath=['unittests/resources/checks/frontend_checks.py'],
        more_options=['-t', 'SanityFailureCheck']
    )
    assert 'FAILED' in stdout

    # This is a normal failure, it should not raise any exception
    assert 'Traceback' not in stdout
    assert 'Traceback' not in stderr
    assert returncode != 0
    assert os.path.exists(
        tmp_path / 'stage' / 'generic' / 'default' /
        'builtin-gcc' / 'SanityFailureCheck'
    )


def test_dont_restage(run_reframe, tmp_path):
    run_reframe(
        checkpath=['unittests/resources/checks/frontend_checks.py'],
        more_options=['-t', 'SanityFailureCheck']
    )

    # Place a random file in the test's stage directory and rerun with
    # `--dont-restage` and `--max-retries`
    stagedir = (tmp_path / 'stage' / 'generic' / 'default' /
                'builtin-gcc' / 'SanityFailureCheck')
    (stagedir / 'foobar').touch()
    returncode, stdout, stderr = run_reframe(
        checkpath=['unittests/resources/checks/frontend_checks.py'],
        more_options=['-t', 'SanityFailureCheck',
                      '--dont-restage', '--max-retries=1']
    )
    assert os.path.exists(stagedir / 'foobar')
    assert not os.path.exists(f'{stagedir}_retry1')

    # And some standard assertions
    assert 'Traceback' not in stdout
    assert 'Traceback' not in stderr
    assert returncode != 0


def test_checkpath_symlink(run_reframe, tmp_path):
    # FIXME: This should move to test_loader.py
    checks_symlink = tmp_path / 'checks_symlink'
    os.symlink(os.path.abspath('unittests/resources/checks'),
               checks_symlink)

    returncode, stdout, _ = run_reframe(
        action='list',
        more_options=['-R'],
        checkpath=['unittests/resources/checks', str(checks_symlink)]
    )
    num_checks_default = re.search(
        r'Found (\d+) check', stdout, re.MULTILINE).group(1)
    num_checks_in_checkdir = re.search(
        r'Found (\d+) check', stdout, re.MULTILINE).group(1)
    assert num_checks_in_checkdir == num_checks_default


def test_performance_check_failure(run_reframe, tmp_path, perflogdir):
    returncode, stdout, stderr = run_reframe(
        checkpath=['unittests/resources/checks/frontend_checks.py'],
        more_options=['-t', 'PerformanceFailureCheck']
    )
    assert 'FAILED' in stdout

    # This is a normal failure, it should not raise any exception
    assert 'Traceback' not in stdout
    assert 'Traceback' not in stderr
    assert returncode != 0
    assert os.path.exists(
        tmp_path / 'stage' / 'generic' / 'default' /
        'builtin-gcc' / 'PerformanceFailureCheck'
    )
    assert os.path.exists(perflogdir / 'generic' /
                          'default' / 'PerformanceFailureCheck.log')


def test_performance_report(run_reframe):
    returncode, stdout, stderr = run_reframe(
        checkpath=['unittests/resources/checks/frontend_checks.py'],
        more_options=['-t', 'PerformanceFailureCheck', '--performance-report']
    )
    assert r'PERFORMANCE REPORT' in stdout
    assert r'perf: 10 Gflop/s' in stdout


def test_skip_system_check_option(run_reframe):
    returncode, stdout, _ = run_reframe(
        checkpath=['unittests/resources/checks/frontend_checks.py'],
        more_options=['--skip-system-check', '-t', 'NoSystemCheck']
    )
    assert 'PASSED' in stdout
    assert returncode == 0


def test_skip_prgenv_check_option(run_reframe):
    returncode, stdout, _ = run_reframe(
        checkpath=['unittests/resources/checks/frontend_checks.py'],
        more_options=['--skip-prgenv-check', '-t', 'NoPrgEnvCheck']
    )
    assert 'PASSED' in stdout
    assert returncode == 0


def test_sanity_of_checks(run_reframe, tmp_path):
    # This test will effectively load all the tests in the checks path and
    # will force a syntactic and runtime check at least for the constructor
    # of the checks
    returncode, *_ = run_reframe(
        action='list',
        checkpath=[]
    )
    assert returncode == 0


def test_unknown_system(run_reframe):
    returncode, stdout, stderr = run_reframe(
        action='list',
        system='foo',
        checkpath=[]
    )
    assert 'Traceback' not in stdout
    assert 'Traceback' not in stderr
    assert returncode == 1


def test_sanity_of_optconfig(run_reframe):
    # Test the sanity of the command line options configuration
    returncode, *_ = run_reframe(
        action='help',
        checkpath=[]
    )
    assert returncode == 0


def test_checkpath_recursion(run_reframe):
    _, stdout, _ = run_reframe(action='list', checkpath=[])
    num_checks_default = re.search(r'Found (\d+) check', stdout).group(1)

    _, stdout, _ = run_reframe(action='list',
                               checkpath=['checks/'],
                               more_options=['-R'])
    num_checks_in_checkdir = re.search(r'Found (\d+) check', stdout).group(1)
    assert num_checks_in_checkdir == num_checks_default

    _, stdout, _ = run_reframe(action='list',
                               checkpath=['checks/'],
                               more_options=[])
    num_checks_in_checkdir = re.search(r'Found (\d+) check', stdout).group(1)
    assert num_checks_in_checkdir == '0'


def test_same_output_stage_dir(run_reframe, tmp_path):
    output_dir = str(tmp_path / 'foo')
    returncode, *_ = run_reframe(
        more_options=['-o', output_dir, '-s', output_dir]
    )
    assert returncode == 1

    # Retry with --keep-stage-files
    returncode, *_ = run_reframe(
        more_options=['-o', output_dir, '-s', output_dir, '--keep-stage-files']
    )
    assert returncode == 0
    assert os.path.exists(output_dir)


def test_execution_modes(run_reframe):
    returncode, stdout, stderr = run_reframe(
        checkpath=[],
        environs=[],
        local=False,
        mode='unittest'
    )
    assert 'Traceback' not in stdout
    assert 'Traceback' not in stderr
    assert 'FAILED' not in stdout
    assert 'PASSED' in stdout
    assert 'Ran 2 test case' in stdout


def test_no_ignore_check_conflicts(run_reframe):
    returncode, *_ = run_reframe(
        checkpath=['unittests/resources/checks'],
        more_options=['-R'],
        ignore_check_conflicts=False,
        action='list'
    )
    assert returncode != 0


def test_timestamp_option(run_reframe):
    from datetime import datetime

    timefmt = datetime.now().strftime('xxx_%F')
    returncode, stdout, _ = run_reframe(
        checkpath=['unittests/resources/checks'],
        ignore_check_conflicts=False,
        action='list',
        more_options=['-R', '--timestamp=xxx_%F']
    )
    assert returncode != 0
    assert timefmt in stdout


def test_list_empty_prgenvs_check_and_options(run_reframe):
    returncode, stdout, _ = run_reframe(
        checkpath=['unittests/resources/checks/frontend_checks.py'],
        action='list',
        environs=[],
        more_options=['-n', 'NoPrgEnvCheck'],
    )
    assert 'Found 0 check(s)' in stdout
    assert returncode == 0


def test_list_check_with_empty_prgenvs(run_reframe):
    returncode, stdout, _ = run_reframe(
        checkpath=['unittests/resources/checks/frontend_checks.py'],
        action='list',
        environs=['foo'],
        more_options=['-n', 'NoPrgEnvCheck']
    )
    assert 'Found 0 check(s)' in stdout
    assert returncode == 0


def test_list_empty_prgenvs_in_check_and_options(run_reframe):
    returncode, stdout, _ = run_reframe(
        checkpath=['unittests/resources/checks/frontend_checks.py'],
        action='list',
        environs=[],
        more_options=['-n', 'NoPrgEnvCheck']
    )
    assert 'Found 0 check(s)' in stdout
    assert returncode == 0


def test_list_with_details(run_reframe):
    returncode, stdout, stderr = run_reframe(
        checkpath=['unittests/resources/checks/frontend_checks.py'],
        action='list_detailed'
    )
    assert 'Traceback' not in stdout
    assert 'Traceback' not in stderr
    assert returncode == 0


def test_show_config_all(run_reframe):
    # Just make sure that this option does not make the frontend crash
    returncode, stdout, stderr = run_reframe(
        more_options=['--show-config'],
        system='testsys'
    )
    assert 'Traceback' not in stdout
    assert 'Traceback' not in stderr
    assert returncode == 0


def test_show_config_param(run_reframe):
    # Just make sure that this option does not make the frontend crash
    returncode, stdout, stderr = run_reframe(
        more_options=['--show-config=systems'],
        system='testsys'
    )
    assert 'Traceback' not in stdout
    assert 'Traceback' not in stderr
    assert returncode == 0


def test_show_config_unknown_param(run_reframe):
    # Just make sure that this option does not make the frontend crash
    returncode, stdout, stderr = run_reframe(
        more_options=['--show-config=foo'],
        system='testsys'
    )
    assert 'no such configuration parameter found' in stdout
    assert 'Traceback' not in stdout
    assert 'Traceback' not in stderr
    assert returncode == 0


def test_verbosity(run_reframe):
    returncode, stdout, stderr = run_reframe(
        more_options=['-vvvvv'],
        system='testsys',
        action='list'
    )
    assert stdout != ''
    assert 'Traceback' not in stdout
    assert 'Traceback' not in stderr
    assert returncode == 0


def test_verbosity_with_check(run_reframe):
    returncode, stdout, stderr = run_reframe(
        more_options=['-vvvvv'],
        system='testsys',
        action='list',
        checkpath=['unittests/resources/checks/hellocheck.py']
    )
    assert '' != stdout
    assert '--- Logging error ---' not in stdout
    assert 'Traceback' not in stdout
    assert 'Traceback' not in stderr
    assert 0 == returncode


def test_load_user_modules(run_reframe, user_exec_ctx):
    with rt.module_use('unittests/modules'):
        returncode, stdout, stderr = run_reframe(
            more_options=['-m testmod_foo'],
            action='list'
        )

    assert stdout != ''
    assert 'Traceback' not in stdout
    assert 'Traceback' not in stderr
    assert returncode == 0


def test_unload_module(run_reframe, user_exec_ctx):
    # This test is mostly for ensuring coverage. `run_reframe()` restores
    # the current environment, so it is not easy to verify that the modules
    # are indeed unloaded. However, this functionality is tested elsewhere
    # more exhaustively.

    ms = rt.runtime().modules_system
    if ms.name == 'nomod':
        pytest.skip('no modules system found')

    with rt.module_use('unittests/modules'):
        ms.load_module('testmod_foo')
        returncode, stdout, stderr = run_reframe(
            more_options=['-u testmod_foo'],
            action='list'
        )
        ms.unload_module('testmod_foo')

    assert stdout != ''
    assert 'Traceback' not in stdout
    assert 'Traceback' not in stderr
    assert returncode == 0


def test_failure_stats(run_reframe):
    returncode, stdout, stderr = run_reframe(
        checkpath=['unittests/resources/checks/frontend_checks.py'],
        more_options=['-t', 'SanityFailureCheck', '--failure-stats']
    )
    assert r'FAILURE STATISTICS' in stdout
    assert r'sanity        1     [SanityFailureCheck' in stdout
    assert 'Traceback' not in stdout
    assert 'Traceback' not in stderr
    assert returncode != 0<|MERGE_RESOLUTION|>--- conflicted
+++ resolved
@@ -146,7 +146,6 @@
     assert os.path.exists(tmp_path / 'report.json')
 
 
-<<<<<<< HEAD
 def test_check_retry_failed(run_reframe, tmp_path, logfile):
     returncode, stdout, _ = run_reframe(
         checkpath=['unittests/resources/checks_unlisted/deps_complex.py'],
@@ -159,9 +158,9 @@
         report = json.load(fp)
 
     report_summary = {t['name']: t['fail_phase']
-        for run in report['runs']
-        for t in run['testcases']
-    }
+                      for run in report['runs']
+                      for t in run['testcases']
+                      }
 
     assert report_summary['T2'] == 'sanity'
     assert report_summary['T7'] == 'startup'
@@ -172,10 +171,7 @@
                for i in ['T0', 'T1', 'T3', 'T4', 'T5', 'T6'])
 
 
-def test_check_success_force_local(run_reframe, tmp_path, logfile):
-=======
 def test_check_success_force_local(run_reframe, tmp_path):
->>>>>>> f75934ac
     # We explicitly use a system here with a non-local scheduler and pass the
     # `--force-local` option
     returncode, stdout, _ = run_reframe(system='testsys:gpu', local=True)
