--- conflicted
+++ resolved
@@ -379,266 +379,11 @@
 
         # monkey patch `_get_default_partition()` to simulate extraction
         # of the default partition through the use of `scontrol show`
-<<<<<<< HEAD
-        self.testjob.scheduler._get_default_partition = lambda: 'pdef'
-        assert self.testjob.guess_num_tasks() == 0
-
-    def test_submit_job_array(self):
-        self.testjob.options = ['--array=0-1']
-        self.parallel_cmd = 'echo "Task id: ${SLURM_ARRAY_TASK_ID}"'
-        super().test_submit()
-        assert self.testjob.exitcode == 0
-        with open(self.testjob.stdout) as fp:
-            output = fp.read()
-            assert all([re.search('Task id: 0', output),
-                        re.search('Task id: 1', output)])
-
-
-class TestSqueueJob(TestSlurmJob):
-    @property
-    def sched_name(self):
-        return 'squeue'
-
-    def setup_user(self, msg=None):
-        partition = (fixtures.partition_with_scheduler(self.sched_name) or
-                     fixtures.partition_with_scheduler('slurm'))
-        if partition is None:
-            pytest.skip('SLURM not configured')
-
-        self.testjob.options += partition.access
-
-    def test_submit(self):
-        # Squeue backend may not set the exitcode; bypass our parent's submit
-        _TestJob.test_submit(self)
-
-
-class TestPbsJob(_TestJob, unittest.TestCase):
-    @property
-    def sched_name(self):
-        return 'pbs'
-
-    @property
-    def launcher_name(self):
-        return 'local'
-
-    @property
-    def sched_configured(self):
-        return fixtures.partition_with_scheduler('pbs') is not None
-
-    def setup_user(self, msg=None):
-        super().setup_user(msg='PBS not configured')
-
-    @property
-    def testjob_options(self):
-        return self.testjob.options + ['mem=100GB', 'cpu_type=haswell']
-
-    @property
-    def node_select_options(self):
-        return [
-            '#PBS -l select=%s:mpiprocs=%s:ncpus=%s'
-            ':mem=100GB:cpu_type=haswell' % (
-                self.num_nodes,
-                self.testjob.num_tasks_per_node,
-                self.num_cpus_per_node
-            )
-        ]
-
-    @property
-    def expected_directives(self):
-        return set([
-            '#PBS -N "testjob"',
-            '#PBS -l walltime=0:5:0',
-            '#PBS -o %s' % self.testjob.stdout,
-            '#PBS -e %s' % self.testjob.stderr,
-            '#PBS -A %s' % self.testjob.sched_account,
-            *self.node_select_options,
-            '#PBS -q %s' % self.testjob.sched_partition,
-            '#PBS --gres=gpu:4',
-            '#DW jobdw capacity=100GB',
-            '#DW stage_in source=/foo'
-        ])
-
-    def test_prepare(self):
-        self.setup_job()
-        self.testjob.options = self.testjob_options
-        super().test_prepare()
-        self.num_nodes = (self.testjob.num_tasks //
-                          self.testjob.num_tasks_per_node)
-        self.num_cpus_per_node = (self.testjob.num_cpus_per_task *
-                                  self.testjob.num_tasks_per_node)
-        with open(self.testjob.script_filename) as fp:
-            found_directives = set(re.findall(r'^\#\w+ .*', fp.read(),
-                                              re.MULTILINE))
-
-        assert self.expected_directives == found_directives
-
-    def test_prepare_no_cpus(self):
-        self.setup_job()
-        self.testjob.num_cpus_per_task = None
-        self.testjob.options = self.testjob_options
-        super().test_prepare()
-        self.num_nodes = (self.testjob.num_tasks //
-                          self.testjob.num_tasks_per_node)
-        self.num_cpus_per_node = self.testjob.num_tasks_per_node
-        with open(self.testjob.script_filename) as fp:
-            found_directives = set(re.findall(r'^\#\w+ .*', fp.read(),
-                                              re.MULTILINE))
-
-        assert self.expected_directives == found_directives
-
-    def test_submit_timelimit(self):
-        # Skip this test for PBS, since the minimum time limit is 1min
-        pytest.skip("PBS minimum time limit is 60s")
-
-    def test_submit_max_pending_time(self):
-        pytest.skip('not implemented for the pbs scheduler')
-
-
-class TestTorqueJob(TestPbsJob):
-    @property
-    def sched_name(self):
-        return 'torque'
-
-    @property
-    def sched_configured(self):
-        return fixtures.partition_with_scheduler('torque') is not None
-
-    def setup_user(self, msg=None):
-        super().setup_user(msg='Torque not configured')
-
-    @property
-    def testjob_options(self):
-        return self.testjob.options + ['-l mem=100GB', 'haswell']
-
-    @property
-    def node_select_options(self):
-        return [
-            '#PBS -l nodes=%s:ppn=%s:haswell' % (self.num_nodes,
-                                                 self.num_cpus_per_node),
-            '#PBS -l mem=100GB'
-        ]
-
-    def test_submit_timelimit(self):
-        # Skip this test for PBS, since we the minimum time limit is 1min
-        pytest.skip("Torque minimum time limit is 60s")
-
-    def _update_state(self, job):
-        job.state = 'QUEUED'
-
-    def test_submit_max_pending_time(self):
-        _TestJob.test_submit_max_pending_time(self)
-
-
-class TestSlurmFlexibleNodeAllocation(unittest.TestCase):
-    def create_dummy_nodes(obj):
-        node_descriptions = ['NodeName=nid00001 Arch=x86_64 CoresPerSocket=12 '
-                             'CPUAlloc=0 CPUErr=0 CPUTot=24 CPULoad=0.00 '
-                             'AvailableFeatures=f1,f2 ActiveFeatures=f1,f2 '
-                             'Gres=gpu_mem:16280,gpu:1 NodeAddr=nid00001 '
-                             'NodeHostName=nid00001 Version=10.00 OS=Linux '
-                             'RealMemory=32220 AllocMem=0 FreeMem=10000 '
-                             'Sockets=1 Boards=1 State=MAINT+DRAIN '
-                             'ThreadsPerCore=2 TmpDisk=0 Weight=1 Owner=N/A '
-                             'MCS_label=N/A Partitions=p1,p2,pdef '
-                             'BootTime=01 Jan 2018 '
-                             'SlurmdStartTime=01 Jan 2018 '
-                             'CfgTRES=cpu=24,mem=32220M '
-                             'AllocTRES= CapWatts=n/a CurrentWatts=100 '
-                             'LowestJoules=100000000 ConsumedJoules=0 '
-                             'ExtSensorsJoules=n/s ExtSensorsWatts=0 '
-                             'ExtSensorsTemp=n/s Reason=Foo/ '
-                             'failed [reframe_user@01 Jan 2018]',
-
-                             'NodeName=nid00002 Arch=x86_64 CoresPerSocket=12 '
-                             'CPUAlloc=0 CPUErr=0 CPUTot=24 CPULoad=0.00 '
-                             'AvailableFeatures=f2,f3 ActiveFeatures=f2,f3 '
-                             'Gres=gpu_mem:16280,gpu:1 NodeAddr=nid00002 '
-                             'NodeHostName=nid00002 Version=10.00 OS=Linux '
-                             'RealMemory=32220 AllocMem=0 FreeMem=10000 '
-                             'Sockets=1 Boards=1 State=MAINT+DRAIN '
-                             'ThreadsPerCore=2 TmpDisk=0 Weight=1 Owner=N/A '
-                             'MCS_label=N/A Partitions=p2,p3,pdef '
-                             'BootTime=01 Jan 2018 '
-                             'SlurmdStartTime=01 Jan 2018 '
-                             'CfgTRES=cpu=24,mem=32220M '
-                             'AllocTRES= CapWatts=n/a CurrentWatts=100 '
-                             'LowestJoules=100000000 ConsumedJoules=0 '
-                             'ExtSensorsJoules=n/s ExtSensorsWatts=0 '
-                             'ExtSensorsTemp=n/s Reason=Foo/ '
-                             'failed [reframe_user@01 Jan 2018]',
-
-                             'Node invalid_node1 not found',
-
-                             'NodeName=nid00003 Arch=x86_64 CoresPerSocket=12 '
-                             'CPUAlloc=0 CPUErr=0 CPUTot=24 CPULoad=0.00 '
-                             'AvailableFeatures=f1,f3 ActiveFeatures=f1,f3 '
-                             'Gres=gpu_mem:16280,gpu:1 NodeAddr=nid00003'
-                             'NodeHostName=nid00003 Version=10.00 OS=Linux '
-                             'RealMemory=32220 AllocMem=0 FreeMem=10000 '
-                             'Sockets=1 Boards=1 State=IDLE '
-                             'ThreadsPerCore=2 TmpDisk=0 Weight=1 Owner=N/A '
-                             'MCS_label=N/A Partitions=p1,p3,pdef '
-                             'BootTime=01 Jan 2018 '
-                             'SlurmdStartTime=01 Jan 2018 '
-                             'CfgTRES=cpu=24,mem=32220M '
-                             'AllocTRES= CapWatts=n/a CurrentWatts=100 '
-                             'LowestJoules=100000000 ConsumedJoules=0 '
-                             'ExtSensorsJoules=n/s ExtSensorsWatts=0 '
-                             'ExtSensorsTemp=n/s Reason=Foo/ '
-                             'failed [reframe_user@01 Jan 2018]',
-
-                             'NodeName=nid00004 Arch=x86_64 CoresPerSocket=12 '
-                             'CPUAlloc=0 CPUErr=0 CPUTot=24 CPULoad=0.00 '
-                             'AvailableFeatures=f1,f4 ActiveFeatures=f1,f4 '
-                             'Gres=gpu_mem:16280,gpu:1 NodeAddr=nid00003'
-                             'NodeHostName=nid00003 Version=10.00 OS=Linux '
-                             'RealMemory=32220 AllocMem=0 FreeMem=10000 '
-                             'Sockets=1 Boards=1 State=IDLE '
-                             'ThreadsPerCore=2 TmpDisk=0 Weight=1 Owner=N/A '
-                             'MCS_label=N/A Partitions=p1,p3,pdef '
-                             'BootTime=01 Jan 2018 '
-                             'SlurmdStartTime=01 Jan 2018 '
-                             'CfgTRES=cpu=24,mem=32220M '
-                             'AllocTRES= CapWatts=n/a CurrentWatts=100 '
-                             'LowestJoules=100000000 ConsumedJoules=0 '
-                             'ExtSensorsJoules=n/s ExtSensorsWatts=0 '
-                             'ExtSensorsTemp=n/s Reason=Foo/ ',
-
-                             'NodeName=nid00005 Arch=x86_64 CoresPerSocket=12 '
-                             'CPUAlloc=0 CPUErr=0 CPUTot=24 CPULoad=0.00 '
-                             'AvailableFeatures=f5 ActiveFeatures=f5 '
-                             'Gres=gpu_mem:16280,gpu:1 NodeAddr=nid00003'
-                             'NodeHostName=nid00003 Version=10.00 OS=Linux '
-                             'RealMemory=32220 AllocMem=0 FreeMem=10000 '
-                             'Sockets=1 Boards=1 State=ALLOCATED '
-                             'ThreadsPerCore=2 TmpDisk=0 Weight=1 Owner=N/A '
-                             'MCS_label=N/A Partitions=p1,p3 '
-                             'BootTime=01 Jan 2018 '
-                             'SlurmdStartTime=01 Jan 2018 '
-                             'CfgTRES=cpu=24,mem=32220M '
-                             'AllocTRES= CapWatts=n/a CurrentWatts=100 '
-                             'LowestJoules=100000000 ConsumedJoules=0 '
-                             'ExtSensorsJoules=n/s ExtSensorsWatts=0 '
-                             'ExtSensorsTemp=n/s Reason=Foo/ '
-                             'failed [reframe_user@01 Jan 2018]',
-
-                             'Node invalid_node2 not found']
-
-        return _create_nodes(node_descriptions)
-
-    def create_reservation_nodes(self, res):
-        return {n for n in self.testjob.scheduler.allnodes()
-                if n.name != 'nid00001'}
-
-    def create_dummy_nodes_by_name(self, name):
-        return {n for n in self.testjob.scheduler.allnodes() if n.name == name}
-=======
         minimal_job.scheduler._get_default_partition = lambda: 'pdef'
         assert minimal_job.guess_num_tasks() == 0
     else:
         with pytest.raises(NotImplementedError):
             minimal_job.guess_num_tasks()
->>>>>>> 3f0c45d4
 
 
 def test_submit_max_pending_time(make_job, exec_ctx, scheduler):
