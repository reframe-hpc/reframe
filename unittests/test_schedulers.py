--- conflicted
+++ resolved
@@ -385,7 +385,6 @@
         with pytest.raises(NotImplementedError):
             minimal_job.guess_num_tasks()
 
-<<<<<<< HEAD
 
 def test_submit_max_pending_time(make_job, exec_ctx, scheduler):
     if scheduler.registered_name in ('local', 'pbs'):
@@ -512,209 +511,6 @@
 def slurm_nodes():
     '''Dummy Slurm node descriptions'''
     return ['NodeName=nid00001 Arch=x86_64 CoresPerSocket=12 '
-=======
-    def setUp(self):
-        # Monkey patch scheduler to simulate retrieval of nodes from Slurm
-        patched_sched = getscheduler('slurm')()
-        patched_sched.allnodes = self.create_dummy_nodes
-        patched_sched._get_default_partition = lambda: 'pdef'
-
-        self.workdir = tempfile.mkdtemp(dir='unittests')
-        self.testjob = Job.create(
-            patched_sched, getlauncher('local')(),
-            name='testjob',
-            workdir=self.workdir,
-            script_filename=os.path.join(self.workdir, 'testjob.sh'),
-            stdout=os.path.join(self.workdir, 'testjob.out'),
-            stderr=os.path.join(self.workdir, 'testjob.err')
-        )
-        self.testjob._sched_flex_alloc_nodes = 'all'
-        self.testjob.num_tasks_per_node = 4
-        self.testjob.num_tasks = 0
-
-    def tearDown(self):
-        os_ext.rmtree(self.workdir)
-
-    def test_positive_flex_alloc_nodes(self):
-        self.testjob._sched_flex_alloc_nodes = 12
-        self.testjob._sched_access = ['--constraint=f1']
-        self.prepare_job()
-        assert self.testjob.num_tasks == 48
-
-    def test_zero_flex_alloc_nodes(self):
-        self.testjob._sched_flex_alloc_nodes = 0
-        self.testjob._sched_access = ['--constraint=f1']
-        with pytest.raises(JobError):
-            self.prepare_job()
-
-    def test_negative_flex_alloc_nodes(self):
-        self.testjob._sched_flex_alloc_nodes = -1
-        self.testjob._sched_access = ['--constraint=f1']
-        with pytest.raises(JobError):
-            self.prepare_job()
-
-    def test_sched_access_idle(self):
-        self.testjob._sched_flex_alloc_nodes = 'idle'
-        self.testjob._sched_access = ['--constraint=f1']
-        self.prepare_job()
-        assert self.testjob.num_tasks == 8
-
-    def test_sched_access_idle_sequence_view(self):
-        from reframe.utility import SequenceView
-
-        self.testjob._sched_flex_alloc_nodes = 'idle'
-
-        # Here simulate passing a readonly 'sched_access' as returned
-        # by a 'SystemPartition' instance.
-        self.testjob._sched_access = SequenceView(['--constraint=f3'])
-        self.testjob._sched_partition = 'p3'
-        self.prepare_job()
-        assert self.testjob.num_tasks == 4
-
-    def test_sched_access_constraint_partition(self):
-        self.testjob._sched_flex_alloc_nodes = 'all'
-        self.testjob._sched_access = ['--constraint=f1', '--partition=p2']
-        self.prepare_job()
-        assert self.testjob.num_tasks == 4
-
-    def test_sched_access_partition(self):
-        self.testjob._sched_access = ['--partition=p1']
-        self.prepare_job()
-        assert self.testjob.num_tasks == 16
-
-    def test_default_partition_all(self):
-        self.testjob._sched_flex_alloc_nodes = 'all'
-        self.prepare_job()
-        assert self.testjob.num_tasks == 16
-
-    def test_constraint_idle(self):
-        self.testjob._sched_flex_alloc_nodes = 'idle'
-        self.testjob.options = ['--constraint=f1']
-        self.prepare_job()
-        assert self.testjob.num_tasks == 8
-
-    def test_partition_idle(self):
-        self.testjob._sched_flex_alloc_nodes = 'idle'
-        self.testjob._sched_partition = 'p2'
-        with pytest.raises(JobError):
-            self.prepare_job()
-
-    def test_valid_constraint_opt(self):
-        self.testjob.options = ['-C f1']
-        self.prepare_job()
-        assert self.testjob.num_tasks == 12
-
-    def test_valid_multiple_constraints(self):
-        self.testjob.options = ['-C f1,f3']
-        self.prepare_job()
-        assert self.testjob.num_tasks == 4
-
-    def test_valid_partition_cmd(self):
-        self.testjob._sched_partition = 'p2'
-        self.prepare_job()
-        assert self.testjob.num_tasks == 8
-
-    def test_valid_partition_opt(self):
-        self.testjob.options = ['-p p2']
-        self.prepare_job()
-        assert self.testjob.num_tasks == 8
-
-    def test_valid_multiple_partitions(self):
-        self.testjob.options = ['--partition=p1,p2']
-        self.prepare_job()
-        assert self.testjob.num_tasks == 4
-
-    def test_valid_constraint_partition(self):
-        self.testjob.options = ['-C f1,f2', '--partition=p1,p2']
-        self.prepare_job()
-        assert self.testjob.num_tasks == 4
-
-    def test_not_valid_partition_cmd(self):
-        self.testjob._sched_partition = 'invalid'
-        with pytest.raises(JobError):
-            self.prepare_job()
-
-    def test_invalid_partition_opt(self):
-        self.testjob.options = ['--partition=invalid']
-        with pytest.raises(JobError):
-            self.prepare_job()
-
-    def test_invalid_constraint(self):
-        self.testjob.options = ['--constraint=invalid']
-        with pytest.raises(JobError):
-            self.prepare_job()
-
-    def test_valid_reservation_cmd(self):
-        self.testjob._sched_access = ['--constraint=f2']
-        self.testjob._sched_reservation = 'dummy'
-
-        # Monkey patch `_get_reservation_nodes` to simulate extraction of
-        # reservation slurm nodes through the use of `scontrol show`
-        sched = self.testjob.scheduler
-        sched._get_reservation_nodes = self.create_reservation_nodes
-        self.prepare_job()
-        assert self.testjob.num_tasks == 4
-
-    def test_valid_reservation_option(self):
-        self.testjob._sched_access = ['--constraint=f2']
-        self.testjob.options = ['--reservation=dummy']
-        sched = self.testjob.scheduler
-        sched._get_reservation_nodes = self.create_reservation_nodes
-        self.prepare_job()
-        assert self.testjob.num_tasks == 4
-
-    def test_exclude_nodes_cmd(self):
-        self.testjob._sched_access = ['--constraint=f1']
-        self.testjob._sched_exclude_nodelist = 'nid00001'
-
-        # Monkey patch `_get_nodes_by_name` to simulate extraction of
-        # slurm nodes by name through the use of `scontrol show`
-        sched = self.testjob.scheduler
-        sched._get_nodes_by_name = self.create_dummy_nodes_by_name
-        self.prepare_job()
-        assert self.testjob.num_tasks == 8
-
-    def test_exclude_nodes_opt(self):
-        self.testjob._sched_access = ['--constraint=f1']
-        self.testjob.options = ['-x nid00001']
-        sched = self.testjob.scheduler
-        sched._get_nodes_by_name = self.create_dummy_nodes_by_name
-        self.prepare_job()
-        assert self.testjob.num_tasks == 8
-
-    def test_no_num_tasks_per_node(self):
-        self.testjob.num_tasks_per_node = None
-        self.testjob.options = ['-C f1,f2', '--partition=p1,p2']
-        self.prepare_job()
-        assert self.testjob.num_tasks == 1
-
-    def test_not_enough_idle_nodes(self):
-        self.testjob._sched_flex_alloc_nodes = 'idle'
-        self.testjob.num_tasks = -12
-        with pytest.raises(JobError):
-            self.prepare_job()
-
-    def test_not_enough_nodes_constraint_partition(self):
-        self.testjob.options = ['-C f1,f2', '--partition=p1,p2']
-        self.testjob.num_tasks = -8
-        with pytest.raises(JobError):
-            self.prepare_job()
-
-    def test_enough_nodes_constraint_partition(self):
-        self.testjob.options = ['-C f1,f2', '--partition=p1,p2']
-        self.testjob.num_tasks = -4
-        self.prepare_job()
-        assert self.testjob.num_tasks == 4
-
-    def prepare_job(self):
-        self.testjob.prepare(['hostname'])
-
-
-class TestSlurmNode(unittest.TestCase):
-    def setUp(self):
-        allocated_node_description = (
-            'NodeName=nid00001 Arch=x86_64 CoresPerSocket=12 '
->>>>>>> c5a01bb8
             'CPUAlloc=0 CPUErr=0 CPUTot=24 CPULoad=0.00 '
             'AvailableFeatures=f1,f2 ActiveFeatures=f1,f2 '
             'Gres=gpu_mem:16280,gpu:1 NodeAddr=nid00001 '
@@ -864,6 +660,19 @@
     job = make_flexible_job('idle', sched_access=['--constraint=f1'])
     prepare_job(job)
     assert job.num_tasks == 8
+
+
+def test_flex_alloc_sched_access_idle_sequence_view(make_flexible_job):
+    # Here we simulate passing a readonly 'sched_access' as returned
+    # by a 'SystemPartition' instance.
+
+    from reframe.utility import SequenceView
+
+    job = make_flexible_job('idle',
+                            sched_access=SequenceView(['--constraint=f3']),
+                            sched_partition='p3')
+    prepare_job(job)
+    assert job.num_tasks == 4
 
 
 def test_flex_alloc_sched_access_constraint_partition(make_flexible_job):
