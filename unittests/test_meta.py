# Copyright 2016-2021 Swiss National Supercomputing Centre (CSCS/ETH Zurich)
# ReFrame Project Developers. See the top-level LICENSE file for details.
#
# SPDX-License-Identifier: BSD-3-Clause

import pytest

import reframe.core.meta as meta
import reframe.core.deferrable as deferrable

from reframe.core.exceptions import ReframeSyntaxError


@pytest.fixture
def MyMeta():
    class Foo(metaclass=meta.RegressionTestMeta):
        pass

    yield Foo


<<<<<<< HEAD
def test_class_attr_access():
    '''Test that `__getattr__` avoids infinite recursion.'''
    def my_test(key):
        class MyMeta(meta.RegressionTestMeta):
            def __init__(cls, name, bases, namespace, **kwargs):
                getattr(cls, f'{key}')

        msg = f'has no attribute {key!r}'
        with pytest.raises(AttributeError, match=msg):
            class Foo(metaclass=MyMeta):
                pass

    my_test('_rfm_var_space')
    my_test('_rfm_param_space')


=======
>>>>>>> 396fe964
def test_directives(MyMeta):
    '''Test that directives are not available as instance attributes.'''

    def ext_fn(x):
        pass

    class MyTest(MyMeta):
        p = parameter()
        v = variable(int)
        bind(ext_fn, name='ext')
        run_before('run')(ext)
        run_after('run')(ext)
        require_deps(ext)
        deferrable(ext)
        sanity_function(ext)

        def __init__(self):
            assert not hasattr(self, 'parameter')
            assert not hasattr(self, 'variable')
            assert not hasattr(self, 'bind')
            assert not hasattr(self, 'run_before')
            assert not hasattr(self, 'run_after')
            assert not hasattr(self, 'require_deps')
            assert not hasattr(self, 'deferrable')
            assert not hasattr(self, 'sanity_function')

    MyTest()


def test_bind_directive(MyMeta):
    def ext_fn(x):
        return x

    ext_fn._rfm_foo = True

    class MyTest(MyMeta):
        bind(ext_fn)
        bind(ext_fn, name='ext')

        # Bound as different objects
        assert ext_fn is not ext

        # Correct object type
        assert all([
            type(x) is meta.RegressionTestMeta.WrappedFunction
            for x in [ext_fn, ext]
        ])

        # Test __setattr__ and __getattr__
        assert hasattr(ext, '_rfm_foo')
        ext._rfm_foo = False
        assert ext._rfm_foo == ext.fn._rfm_foo
        assert ext_fn._rfm_foo

        def __init__(self):
            assert self.ext_fn() is self
            assert self.ext() is self

    # Test __get__
    MyTest()

    # Test __call__
    assert MyTest.ext_fn(2) == 2
    assert MyTest.ext(2) == 2


def test_sanity_function_decorator(MyMeta):
    class Foo(MyMeta):
        @sanity_function
        def my_sanity(self):
            return True

    assert hasattr(Foo, '_rfm_sanity')
    assert Foo._rfm_sanity.__name__ == 'my_sanity'
    assert type(Foo._rfm_sanity()) is deferrable._DeferredExpression

    # Test override sanity
    class Bar(Foo):
        @sanity_function
        def extended_sanity(self):
            return self.my_sanity()

    assert hasattr(Bar, '_rfm_sanity')
    assert Bar._rfm_sanity.__name__ == 'extended_sanity'
    assert type(Bar._rfm_sanity()) is deferrable._DeferredExpression

    # Test bases lookup
    class Baz(MyMeta):
        pass

    class MyTest(Baz, Foo):
        pass

    assert hasattr(MyTest, '_rfm_sanity')
    assert MyTest._rfm_sanity.__name__ == 'my_sanity'
    assert type(MyTest._rfm_sanity()) is deferrable._DeferredExpression

    # Test incomplete sanity override
    with pytest.raises(ReframeSyntaxError):
        class MyWrongTest(Foo):
            def my_sanity(self):
                pass


def test_deferrable_decorator(MyMeta):
    class MyTest(MyMeta):
        @deferrable
        def my_deferrable(self):
            pass

    assert type(MyTest.my_deferrable()) is deferrable._DeferredExpression<|MERGE_RESOLUTION|>--- conflicted
+++ resolved
@@ -19,9 +19,8 @@
     yield Foo
 
 
-<<<<<<< HEAD
 def test_class_attr_access():
-    '''Test that `__getattr__` avoids infinite recursion.'''
+    '''Catch access to sub-namespaces when they do not exist.'''
     def my_test(key):
         class MyMeta(meta.RegressionTestMeta):
             def __init__(cls, name, bases, namespace, **kwargs):
@@ -36,8 +35,6 @@
     my_test('_rfm_param_space')
 
 
-=======
->>>>>>> 396fe964
 def test_directives(MyMeta):
     '''Test that directives are not available as instance attributes.'''
 
