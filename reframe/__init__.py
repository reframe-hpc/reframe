# Copyright 2016-2024 Swiss National Supercomputing Centre (CSCS/ETH Zurich)
# ReFrame Project Developers. See the top-level LICENSE file for details.
#
# SPDX-License-Identifier: BSD-3-Clause

import os
import sys

<<<<<<< HEAD
VERSION = '4.6.0-dev.1'
=======
VERSION = '4.5.2'
>>>>>>> 370213a0
INSTALL_PREFIX = os.path.normpath(
    os.path.abspath(os.path.join(os.path.dirname(__file__), '..'))
)
MIN_PYTHON_VERSION = (3, 6, 0)

# Check python version
if sys.version_info[:3] < MIN_PYTHON_VERSION:
    sys.stderr.write('Unsupported Python version: '
                     'Python >= %d.%d.%d is required\n' % MIN_PYTHON_VERSION)
    sys.exit(1)

os.environ['RFM_INSTALL_PREFIX'] = INSTALL_PREFIX


# Import important names for user tests
from reframe.core.pipeline import *     # noqa: F401, F403
from reframe.core.decorators import *   # noqa: F401, F403<|MERGE_RESOLUTION|>--- conflicted
+++ resolved
@@ -6,11 +6,7 @@
 import os
 import sys
 
-<<<<<<< HEAD
-VERSION = '4.6.0-dev.1'
-=======
-VERSION = '4.5.2'
->>>>>>> 370213a0
+VERSION = '4.6.0-dev.2'
 INSTALL_PREFIX = os.path.normpath(
     os.path.abspath(os.path.join(os.path.dirname(__file__), '..'))
 )
