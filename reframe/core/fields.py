#
# Useful descriptors for advanced operations on fields
#

import collections.abc
import copy
import numbers
import os
import re

from reframe.core.exceptions import user_deprecation_warning
from reframe.utility import ScopedDict


class Field:
    """Base class for attribute validators."""

    def __init__(self, fieldname):
        self._name = fieldname

    def __get__(self, obj, objtype):
        if obj is None:
            return self

        try:
            return obj.__dict__[self._name]
        except KeyError:
            # We raise an AttributeError to emulate the standard attribute
            # access.
            raise AttributeError("%s object has no attribute '%s'" %
                                 (objtype.__name__, self._name)) from None

    def __set__(self, obj, value):
        obj.__dict__[self._name] = value


class ForwardField:
    """Simple field that forwards set/get to a target object."""

    def __init__(self, obj, attr):
        self._target = obj
        self._attr = attr

    def __get__(self, obj, objtype):
        if obj is None:
            return self

        return getattr(self._target, self._attr)

    def __set__(self, obj, value):
        self._target.__dict__[self._attr] = value


class AnyField(Field):
    """Store a value that may be validated by distinct fields."""

    def __init__(self, fieldname, fields, allow_none=False):
        super().__init__(fieldname)
        self._fields = [fieldtype(self._name, *args, allow_none=allow_none)
                        for fieldtype, *args in fields]

    def __set__(self, obj, value):
        # Try the field descriptors in turn until one validates the input
        for f in self._fields:
            try:
                f.__set__(obj, value)
                break
            except (TypeError, ValueError):
                pass
        else:
            # All field set attemps have failed
            # FIXME: This is not a very informative message.
            raise TypeError('attempt to set a field of different type.')


class TypedField(Field):
    """Stores a field of predefined type"""

    def __init__(self, fieldname, fieldtype, allow_none=False):
        super().__init__(fieldname)
        self._fieldtype = fieldtype
        self._allow_none = allow_none

    def _check_type(self, value):
        return ((self._allow_none and value is None) or
                isinstance(value, self._fieldtype))

    def __set__(self, obj, value):
        if not self._check_type(value):
            raise TypeError('attempt to set a field of different type. '
                            'Required: %s, Found: %s' %
                            (self._fieldtype.__name__, type(value).__name__))

        super().__set__(obj, value)


class AggregateTypeField(Field):
    """Store a typed container with elements of certain type(s)

    The typespec has the following syntax:
    typespec := type |
                (typespec, None) |
                (aggr_type, typespec) |
                (seq_type, ((typespec, typespec, ...),)) |
                (map_type, (typespec, typespec))
    aggr_type := list | tuple | set | frozenset | dict
    seq_type  := list | tuple
    map_type  := dict
    type      := <any-python-type> | callable"""

    def __init__(self, fieldname, typespec, allow_none=False):
        super().__init__(fieldname)
        self._typespec = typespec
        self._allow_none = allow_none

    def __set__(self, obj, value):
        if not self._check_type_ext(value):
            raise TypeError('attempt to set an aggregate field '
                            'of different type. Required typespec: %s' %
                            self._format_typespec(self._typespec))

        super().__set__(obj, value)

    def _check_type_ext(self, value):
        # Checks also value against None if that's allowed
        if value is None and self._allow_none:
            return True

        return self._check_type(value, self._typespec)

    def _extract_typeinfo(self, typespec):
        """Check if a typespec is of the form (type, None)

        If yes, returns (type, True) else (typespec, False)
        """
        if not isinstance(typespec, tuple):
            return (typespec, False)

        if len(typespec) != 2:
            raise ValueError('invalid typespec: %s' % str(typespec))

        if typespec[1] is not None:
            return (typespec, False)
        else:
            return (typespec[0], True)

    def _format_typespec(self, typespec):
        # Extract the type information and check if None is allowed
        typespec, allow_none = self._extract_typeinfo(typespec)
        if not isinstance(typespec, tuple):
            return typespec.__name__

        if len(typespec) != 2:
            raise ValueError('invalid typespec: %s' % str(typespec))

        container_type, element_type = typespec
        if issubclass(container_type, collections.abc.Sequence):
            if isinstance(element_type, tuple) and len(element_type) == 1:
                # non-uniformly typed container
                elem_types = element_type[0]
                ret = '%s[' % container_type.__name__
                ret += ','.join(self._format_typespec(t) for t in elem_types)
                return ret + ']'
            else:
                # uniformly typed container
                return '%s[%s]' % (
                    container_type.__name__,
                    self._format_typespec(element_type))
        elif issubclass(container_type, collections.abc.Set):
            return '%s[%s]' % (container_type.__name__,
                               self._format_typespec(element_type))

        elif issubclass(container_type, collections.abc.Mapping):
            if len(element_type) != 2:
                raise ValueError('invalid mapping typespec: %s' %
                                 str(element_type))

            key_type, value_type = element_type
            return '%s[%s,%s]' % (
                container_type.__name__,
                self._format_typespec(key_type),
                self._format_typespec(value_type))
        else:
            return ''

        return ''

    def _check_type(self, value, typespec):
        # Extract the type information and check if None is allowed
        typespec, allow_none = self._extract_typeinfo(typespec)
        if value is None and allow_none:
            return True

        if not isinstance(typespec, tuple):
            # we need to make a special check if typespec == callable
            return (callable(value)
                    if typespec == callable else isinstance(value, typespec))

        if len(typespec) != 2:
            raise ValueError('invalid typespec: %s' % str(typespec))

        container_type, element_type = typespec
        if not isinstance(value, container_type):
            return False

        if issubclass(container_type, collections.abc.Sequence):
            if isinstance(element_type, tuple) and len(element_type) == 1:
                # non-uniformly typed container
                elem_types = element_type[0]
                if len(value) != len(elem_types):
                    return False

                for v, t in zip(value, elem_types):
                    if not self._check_type(v, t):
                        return False
            else:
                # uniformly typed container
                for v in value:
                    if not self._check_type(v, element_type):
                        return False

        elif issubclass(container_type, collections.abc.Set):
            for v in value:
                if not self._check_type(v, element_type):
                    return False

        elif issubclass(container_type, collections.abc.Mapping):
            if len(element_type) != 2:
                raise ValueError('invalid mapping typespec: %s' %
                                 str(element_type))

            key_type, value_type = element_type
            for k, v in value.items():
                if not self._check_type(k, key_type):
                    return False
                if not self._check_type(v, value_type):
                    return False
        else:
            return False

        return True


class AlphanumericField(TypedField):
    """Stores an alphanumeric string ([A-Za-z0-9_])"""

    def __init__(self, fieldname, allow_none=False):
        super().__init__(fieldname, str, allow_none)

    def __set__(self, obj, value):
        if value is not None:
            if not isinstance(value, str):
                raise TypeError('attempt to set an alphanumeric field '
                                'with a non-string value; '
                                'accepted characters are[A-Za-z0-9_]')

            # Check if the string is properly formatted
            if not re.fullmatch('\w+', value, re.ASCII):
                raise ValueError('Attempt to set an alphanumeric field '
                                 'with a non-alphanumeric value')

        super().__set__(obj, value)


class ExtendedAlphanumericField(TypedField):
    """Stores an extended alphanumeric string ([A-Za-z0-9_\-])"""

    def __init__(self, fieldname, allow_none=False):
        super().__init__(fieldname, str, allow_none)

    def __set__(self, obj, value):
        if value is not None:
            if not isinstance(value, str):
                raise TypeError('attempt to set an extended alphanumeric '
                                'field with a non-string value')

            # Check if the string is properly formatted
            if not re.fullmatch('(\w|\-)+', value, re.ASCII):
                raise ValueError('Attempt to set an extended alphanumeric '
                                 'field with a non-alphanumeric value; '
                                 'accepted characters are [A-Za-z0-9_\-]')

        super().__set__(obj, value)


class NonWhitespaceField(TypedField):
    """Stores a string without any whitespace"""

    def __init__(self, fieldname, allow_none=False):
        super().__init__(fieldname, str, allow_none)

    def __set__(self, obj, value):
        if value is not None:
            if not isinstance(value, str):
                raise TypeError('Attempt to set a string field '
                                'with a non-string value')

            if not re.fullmatch('\S+', value, re.ASCII):
                raise ValueError('Attempt to set a non-whitespace field '
                                 'with a string containing whitespace')

        super().__set__(obj, value)


class StringField(TypedField):
    """Stores a standard string object"""

    def __init__(self, fieldname, allow_none=False):
        super().__init__(fieldname, str, allow_none)


class IntegerField(TypedField):
    """Stores an integer object"""

    def __init__(self, fieldname, allow_none=False):
        super().__init__(fieldname, numbers.Integral, allow_none)


class BooleanField(TypedField):
    """Stores a boolean object"""

    def __init__(self, fieldname, allow_none=False):
        super().__init__(fieldname, bool, allow_none)


class TypedListField(AggregateTypeField):
    """Stores a list of objects of the same type"""

    def __init__(self, fieldname, elemtype, allow_none=False):
        super().__init__(
            fieldname, (collections.abc.Sequence, elemtype), allow_none)


class TypedSetField(AggregateTypeField):
    """Stores a list of objects of the same type"""

    def __init__(self, fieldname, elemtype, allow_none=False):
        super().__init__(
            fieldname, (collections.abc.Set, elemtype), allow_none)


class TypedDictField(AggregateTypeField):
    """Stores a list of objects of the same type"""

    def __init__(self, fieldname, keytype, valuetype, allow_none=False):
        super().__init__(fieldname,
                         (collections.abc.Mapping, (keytype, valuetype)),
                         allow_none)


class CopyOnWriteField(Field):
    """Holds a copy of the variable that is assigned to it the first time"""

    def __set__(self, obj, value):
        super().__set__(obj, copy.deepcopy(value))


class ConstantField(Field):
    """Holds a constant.

    Attempt to set it will raise an exception. This field may be accessed also
    from the class and will return the same constant value.

    :arg value: the value of this field.

    """

    def __init__(self, value):
        super().__init__('__readonly')
        self._value = value

    def __get__(self, obj, objtype):
        return self._value

    def __set__(self, obj, value):
        raise ValueError('attempt to set a read-only variable')


class TimerField(AggregateTypeField):
    """Stores a timer in the form of a tuple '(hh, mm, ss)'"""

    def __init__(self, fieldname, allow_none=False):
        super().__init__(fieldname, (tuple, ((int, int, int),)), allow_none)

    def __set__(self, obj, value):
        if not self._check_type_ext(value):
            raise TypeError('attempt to set a timer field '
                            'with a wrong type')

        if value is not None:
            # Check also the values for minutes and seconds
            h, m, s = value
            if h < 0 or m < 0 or s < 0:
                raise ValueError('timer field must have '
                                 'non-negative values')

            if m > 59 or s > 59:
                raise ValueError('minutes and seconds in a timer '
                                 'field must not exceed 59')

        # Call Field's __set__() method, type checking is already performed
        Field.__set__(self, obj, value)


<<<<<<< HEAD
class AbsolutePathField(StringField):
    """A string field that stores an absolute path.

    Any string assigned to such a field, will be converted to an absolute path.
    """

    def __set__(self, obj, value):
        if not self._check_type(value):
            raise TypeError('attempt to set a path field with a '
                            'non string value: %s' % value)

        if value is not None:
            value = os.path.abspath(value)

        # Call Field's __set__() method, type checking is already performed
        Field.__set__(self, obj, value)


# FIXME: This is not probably the best place for this to go
class ScopedDict(UserDict):
    """This is a special dict that imposes scopes on its keys.

    When a key is not found it will be searched up in the scope hierarchy."""

    def __init__(self, mapping={}, scope_sep=':', global_scope='*'):
        """Initialize a ScopedDict

        Keyword arguments:
        mapping -- A two-level mapping of the form
                   mapping = {
                        scope1: {k1: v1, k2: v2},
                        scope2: {k1: v1, k3: v3}
                   }

                   Both the scope keys and the actual dictionary keys must be
                   strings, otherwise TypeError will be raised

        scope_sep -- character that separates the scopes
        global_scope -- key to look up for the global scope"""
        super().__init__(mapping)
        self._scope_sep = scope_sep
        self._global_scope = global_scope

    @property
    def scope_separator(self):
        return self._scope_sep

    @property
    def global_scope_mark(self):
        return self._global_scope

    def update(self, other):
        if not isinstance(other, collections.abc.Mapping):
            raise TypeError('ScopedDict may only be initialized '
                            'from a mapping type')

        for scope, scope_dict in other.items():
            self._check_scope_type(scope, scope_dict)
            self.data.setdefault(scope, {})
            for k, v in scope_dict.items():
                self.data[scope][k] = v

    def __str__(self):
        # just return the internal dictionary
        return str(self.data)

    def _check_scope_type(self, key, value):
        if not isinstance(key, str):
            raise TypeError('scope keys in a ScopedDict must be strings')

        if not isinstance(value, collections.abc.Mapping):
            raise TypeError('scope namespaces must be mappings')

        for k in value.keys():
            if not isinstance(k, str):
                raise TypeError('keys must be strings')

    def _keyinfo(self, key):
        key_parts = key.rsplit(self._scope_sep, maxsplit=1)
        if len(key_parts) == 2:
            return (key_parts[0], key_parts[1])
        else:
            return (self._global_scope, key_parts[0])

    def _parent_scope(self, scope):
        scope_parts = scope.rsplit(':', maxsplit=1)[:-1]
        return scope_parts[0] if scope_parts else self._global_scope

    def _lookup(self, key):
        scope, lookup_key = self._keyinfo(key)
        while scope != self._global_scope:
            if scope in self.data and lookup_key in self.data[scope]:
                return self.data[scope][lookup_key]

            scope = self._parent_scope(scope)

        # last chance to find the key
        if scope in self.data and lookup_key in self.data[scope]:
            return self.data[scope][lookup_key]

        raise KeyError(str(key))

    def __iter__(self):
        for scope, scope_dict in self.data.items():
            for k in scope_dict.keys():
                yield self._scope_sep.join([scope, k])

    def __contains__(self, key):
        try:
            self._lookup(key)
        except KeyError:
            return False
        else:
            return True

    def __getitem__(self, key):
        try:
            return self._lookup(key)
        except KeyError:
            return self.__missing__(key)

    def __setitem__(self, key, value):
        scope, lookup_key = self._keyinfo(key)
        if scope not in self.data:
            # create the scope if does not exist
            self.data[scope] = {}

        self.data[scope][lookup_key] = value

    def __delitem__(self, key):
        """Deletes either a key or a scope if key refers to a scope.

        If key refers to scope, the whole scope entry will be deleted. If not,
        the exact key requested will be deleted. No key resolution will be
        performed."""
        if key in self.data:
            # key is a scope
            del self.data[key]
        else:
            scope, lookup_key = self._keyinfo(key)
            del self.data[scope][lookup_key]

    def __missing__(self, key):
        raise KeyError(str(key))


=======
>>>>>>> 72f699a2
class ScopedDictField(AggregateTypeField):
    """Stores a ScopedDict with a specific type

    It also handles implicit conversions from ordinary dicts."""

    def __init__(self, fieldname, valuetype, allow_none=False):
        super().__init__(
            fieldname, (dict, (str, (dict, (str, valuetype)))), allow_none
        )
        self._valuetype = valuetype

    def __set__(self, obj, value):
        if isinstance(value, ScopedDict):
            # value is already a ScopedDict
            Field.__set__(self, obj, value)
        else:
            # Try to convert value to a ScopedDict
            if not self._check_type_ext(value):
                raise TypeError(
                    'attempt to set a ScopedDict with values '
                    'of different type. Required typespec: %s' %
                    self._format_typespec(self._valuetype))

            # Call Field's __set__() method, validation is already performed
            Field.__set__(self, obj,
                          ScopedDict(value) if value is not None else value)


class DeprecatedField(Field):
    """Field wrapper for deprecating fields."""

    def __init__(self, target_field, message):
        self._target_field = target_field
        self._message = message

    def __set__(self, obj, value):
        user_deprecation_warning(self._message)
        self._target_field.__set__(obj, value)

    def __get__(self, obj, objtype):
        user_deprecation_warning(self._message)
        return self._target_field.__get__(obj, objtype)<|MERGE_RESOLUTION|>--- conflicted
+++ resolved
@@ -2,7 +2,7 @@
 # Useful descriptors for advanced operations on fields
 #
 
-import collections.abc
+import collections
 import copy
 import numbers
 import os
@@ -402,7 +402,6 @@
         Field.__set__(self, obj, value)
 
 
-<<<<<<< HEAD
 class AbsolutePathField(StringField):
     """A string field that stores an absolute path.
 
@@ -421,136 +420,6 @@
         Field.__set__(self, obj, value)
 
 
-# FIXME: This is not probably the best place for this to go
-class ScopedDict(UserDict):
-    """This is a special dict that imposes scopes on its keys.
-
-    When a key is not found it will be searched up in the scope hierarchy."""
-
-    def __init__(self, mapping={}, scope_sep=':', global_scope='*'):
-        """Initialize a ScopedDict
-
-        Keyword arguments:
-        mapping -- A two-level mapping of the form
-                   mapping = {
-                        scope1: {k1: v1, k2: v2},
-                        scope2: {k1: v1, k3: v3}
-                   }
-
-                   Both the scope keys and the actual dictionary keys must be
-                   strings, otherwise TypeError will be raised
-
-        scope_sep -- character that separates the scopes
-        global_scope -- key to look up for the global scope"""
-        super().__init__(mapping)
-        self._scope_sep = scope_sep
-        self._global_scope = global_scope
-
-    @property
-    def scope_separator(self):
-        return self._scope_sep
-
-    @property
-    def global_scope_mark(self):
-        return self._global_scope
-
-    def update(self, other):
-        if not isinstance(other, collections.abc.Mapping):
-            raise TypeError('ScopedDict may only be initialized '
-                            'from a mapping type')
-
-        for scope, scope_dict in other.items():
-            self._check_scope_type(scope, scope_dict)
-            self.data.setdefault(scope, {})
-            for k, v in scope_dict.items():
-                self.data[scope][k] = v
-
-    def __str__(self):
-        # just return the internal dictionary
-        return str(self.data)
-
-    def _check_scope_type(self, key, value):
-        if not isinstance(key, str):
-            raise TypeError('scope keys in a ScopedDict must be strings')
-
-        if not isinstance(value, collections.abc.Mapping):
-            raise TypeError('scope namespaces must be mappings')
-
-        for k in value.keys():
-            if not isinstance(k, str):
-                raise TypeError('keys must be strings')
-
-    def _keyinfo(self, key):
-        key_parts = key.rsplit(self._scope_sep, maxsplit=1)
-        if len(key_parts) == 2:
-            return (key_parts[0], key_parts[1])
-        else:
-            return (self._global_scope, key_parts[0])
-
-    def _parent_scope(self, scope):
-        scope_parts = scope.rsplit(':', maxsplit=1)[:-1]
-        return scope_parts[0] if scope_parts else self._global_scope
-
-    def _lookup(self, key):
-        scope, lookup_key = self._keyinfo(key)
-        while scope != self._global_scope:
-            if scope in self.data and lookup_key in self.data[scope]:
-                return self.data[scope][lookup_key]
-
-            scope = self._parent_scope(scope)
-
-        # last chance to find the key
-        if scope in self.data and lookup_key in self.data[scope]:
-            return self.data[scope][lookup_key]
-
-        raise KeyError(str(key))
-
-    def __iter__(self):
-        for scope, scope_dict in self.data.items():
-            for k in scope_dict.keys():
-                yield self._scope_sep.join([scope, k])
-
-    def __contains__(self, key):
-        try:
-            self._lookup(key)
-        except KeyError:
-            return False
-        else:
-            return True
-
-    def __getitem__(self, key):
-        try:
-            return self._lookup(key)
-        except KeyError:
-            return self.__missing__(key)
-
-    def __setitem__(self, key, value):
-        scope, lookup_key = self._keyinfo(key)
-        if scope not in self.data:
-            # create the scope if does not exist
-            self.data[scope] = {}
-
-        self.data[scope][lookup_key] = value
-
-    def __delitem__(self, key):
-        """Deletes either a key or a scope if key refers to a scope.
-
-        If key refers to scope, the whole scope entry will be deleted. If not,
-        the exact key requested will be deleted. No key resolution will be
-        performed."""
-        if key in self.data:
-            # key is a scope
-            del self.data[key]
-        else:
-            scope, lookup_key = self._keyinfo(key)
-            del self.data[scope][lookup_key]
-
-    def __missing__(self, key):
-        raise KeyError(str(key))
-
-
-=======
->>>>>>> 72f699a2
 class ScopedDictField(AggregateTypeField):
     """Stores a ScopedDict with a specific type
 
