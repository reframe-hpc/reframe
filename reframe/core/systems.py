--- conflicted
+++ resolved
@@ -467,12 +467,8 @@
         self._name = name
         self._descr = descr
         self._hostnames = hostnames
-<<<<<<< HEAD
-        self._modules_system = ModulesSystem.create(modules_system, module_resolution)
-=======
         self._modules_system = ModulesSystem.create(modules_system,
                                                     module_resolution)
->>>>>>> 5641948a
         self._preload_env = preload_env
         self._prefix = prefix
         self._outputdir = outputdir
@@ -596,13 +592,9 @@
             resourcesdir=site_config.get('systems/0/resourcesdir'),
             stagedir=site_config.get('systems/0/stagedir'),
             partitions=partitions,
-<<<<<<< HEAD
-            module_resolution=site_config.get('general/resolve_module_conflicts')
-=======
             module_resolution=site_config.get(
                 'general/resolve_module_conflicts'
             )
->>>>>>> 5641948a
         )
 
     @property
