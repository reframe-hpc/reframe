# Copyright 2016-2024 Swiss National Supercomputing Centre (CSCS/ETH Zurich)
# ReFrame Project Developers. See the top-level LICENSE file for details.
#
# SPDX-License-Identifier: BSD-3-Clause

#
# Basic functionality for regression tests
#

__all__ = [
    'CompileOnlyRegressionTest', 'RegressionTest', 'RunOnlyRegressionTest',
    'RegressionMixin'
]


import glob
import hashlib
import inspect
import itertools
import numbers
import os
import shutil
from pathlib import Path

import reframe.core.fields as fields
import reframe.core.hooks as hooks
import reframe.core.logging as logging
import reframe.core.runtime as rt
import reframe.utility as util
import reframe.utility.jsonext as jsonext
import reframe.utility.osext as osext
import reframe.utility.sanity as sn
import reframe.utility.typecheck as typ
import reframe.utility.udeps as udeps
from reframe.core.backends import getlauncher, getscheduler
from reframe.core.builtins import _XFailReference
from reframe.core.buildsystems import BuildSystemField
from reframe.core.containers import ContainerPlatform
from reframe.core.deferrable import (_DeferredExpression,
                                     _DeferredPerformanceExpression)
from reframe.core.environments import Environment
from reframe.core.exceptions import (BuildError, DependencyError,
                                     PerformanceError, PipelineError,
                                     SanityError, SkipTestError,
<<<<<<< HEAD
                                     ExpectedFailureError,
                                     UnexpectedSuccessError,
                                     ReframeSyntaxError)
=======
                                     ReframeError)
>>>>>>> 7611a6a0
from reframe.core.meta import RegressionTestMeta
from reframe.core.schedulers import Job


class _NoRuntime(ContainerPlatform):
    '''Proxy container runtime for storing container platform info early
    enough.

    This will be replaced by the framework with a concrete implementation
    based on the current partition info.
    '''

    def emit_prepare_commands(self, stagedir):
        raise NotImplementedError

    def launch_command(self, stagedir):
        raise NotImplementedError


# Meta-type to use for type checking in some variables
Deferrable = typ.make_meta_type('Deferrable', _DeferredExpression)
XfailRef = typ.make_meta_type('XfailRef', _XFailReference)


# Valid systems/environments mini-language
_N = r'(\w[-.\w]*)'         # name
_NW = rf'(\*|{_N})'         # name or wildcard
_F = rf'([+-]{_N})'         # feature
_OP = r'([=<>]|!=|>=|<=)'   # relational operator (unused for the moment)
_KV = rf'(%{_N}=\S+)'       # key/value pair
_FKV = rf'({_F}|{_KV})'     # feature | key/value pair
_VALID_ENV_SYNTAX = rf'^({_NW}|{_FKV}(\s+{_FKV})*)$'

_S = rf'({_NW}(:{_NW})?)'   # system/partition
_VALID_SYS_SYNTAX = rf'^({_S}|{_FKV}(\s+{_FKV})*)$'


_PIPELINE_STAGES = (
    '__init__',
    'setup',
    'compile', 'compile_wait',
    'run', 'run_wait',
    'sanity',
    'performance',
    'cleanup'
)


_USER_PIPELINE_STAGES = (
    'init', 'setup', 'compile', 'run', 'sanity', 'performance', 'cleanup'
)


_RFM_TEST_KIND_MIXIN = 0
_RFM_TEST_KIND_COMPILE = 1
_RFM_TEST_KIND_RUN = 2


class RegressionMixin(metaclass=RegressionTestMeta):
    '''Base mixin class for regression tests.

    Multiple inheritance from more than one
    :class:`RegressionTest` class is not allowed in ReFrame. Hence, mixin
    classes provide the flexibility to bundle reusable test add-ons, leveraging
    the metaclass magic implemented in
    :class:`RegressionTestMeta`. Using this metaclass allows mixin classes to
    use powerful ReFrame features, such as hooks, parameters or variables.

    .. versionadded:: 3.4.2
    '''

    _rfm_regression_class_kind = _RFM_TEST_KIND_MIXIN


class RegressionTest(RegressionMixin, jsonext.JSONSerializable):
    '''Base class for regression tests.

    All regression tests must eventually inherit from this class.
    This class provides the implementation of the pipeline phases that the
    regression test goes through during its lifetime.

    This class accepts parameters at the *class definition*, i.e., the test
    class can be defined as follows:

    .. code-block:: python

       class MyTest(RegressionTest, param='foo', ...):

    where ``param`` is one of the following:

    :param pin_prefix: lock the test prefix to the directory where the current
        class lives.

    :param require_version: a list of ReFrame version specifications that this
        test is allowed to run. A version specification string can have one of
        the following formats:

        - ``VERSION``: Specifies a single version.
        - ``{OP}VERSION``, where ``{OP}`` can be any of ``>``, ``>=``, ``<``,
          ``<=``, ``==`` and ``!=``. For example, the version specification
          string ``'>=3.5.0'`` will allow the following test to be loaded
          only by ReFrame 3.5.0 and higher. The ``==VERSION`` specification
          is the equivalent of ``VERSION``.
        - ``V1..V2``: Specifies a range of versions.

        The test will be selected if *any* of the versions is satisfied, even
        if the versions specifications are conflicting.

    :param special: allow pipeline stage methods to be overriden in this class.

    .. note::
        .. versionchanged:: 2.19
           Base constructor takes no arguments.

        .. versionadded:: 3.3
           The ``pin_prefix`` class definition parameter is added.

        .. versionadded:: 3.7.0
           The ``require_verion`` class definition parameter is added.

    .. warning::
        .. versionchanged:: 3.4.2
           Multiple inheritance with a shared common ancestor is not allowed.

    '''

    _rfm_regression_class_kind = _RFM_TEST_KIND_COMPILE | _RFM_TEST_KIND_RUN

    def disable_hook(self, hook_name):
        '''Disable pipeline hook by name.

        :arg hook_name: The function name of the hook to be disabled.

        :meta private:
        '''
        self._disabled_hooks.add(hook_name)

    @property
    def disabled_hooks(self):
        return self._disabled_hooks

    @classmethod
    def pipeline_hooks(cls):
        ret = {}
        last = {}
        for hook in cls._rfm_hook_registry:
            for stage, always_last in hook.stages:
                if always_last:
                    try:
                        last[stage].append(hook.fn)
                    except KeyError:
                        last[stage] = [hook.fn]
                else:
                    try:
                        ret[stage].append(hook.fn)
                    except KeyError:
                        ret[stage] = [hook.fn]

        # Append the last hooks
        for stage, hooks in last.items():
            for fn in reversed(hooks):
                try:
                    ret[stage].append(fn)
                except KeyError:
                    ret[stage] = [fn]

        return ret

    #: List of programming environments supported by this test.
    #:
    #: The syntax of this attribute is exactly the same as of the
    #: :attr:`valid_systems` except that the ``a:b`` entries are invalid.
    #:
    #: :type: :class:`List[str]`
    #: :default: ``required``
    #:
    #: .. seealso::
    #:    - `Environment features
    #:      <config_reference.html#config.environments.features>`__
    #:    - `Environment extras
    #:      <config_reference.html#config.environments.extras>`__
    #:
    #: .. versionchanged:: 2.12
    #:    Programming environments can now be specified using wildcards.
    #:
    #: .. versionchanged:: 2.17
    #:    Support for wildcards is dropped.
    #:
    #: .. versionchanged:: 3.3
    #:    Default value changed from ``[]`` to ``None``.
    #:
    #: .. versionchanged:: 3.6
    #:    Default value changed from ``None`` to ``required``.
    #:
    #: .. versionchanged:: 3.11.0
    #:    Extend syntax to support features and key/value pairs.
    valid_prog_environs = variable(typ.List[typ.Str[_VALID_ENV_SYNTAX]])

    #: List of systems or system features or system properties required by this
    #: test.
    #:
    #: Each entry in this list is a requirement and can have one of the
    #: following forms:
    #:
    #: - ``sysname``: The test is valid for system named ``sysname``.
    #: - ``sysname:partname``: The test is valid for the partition ``partname``
    #:   of system ``sysname``.
    #: - ``*``: The test is valid for any system.
    #: - ``*:partname``: The test is valid for any partition named ``partname``
    #:   in any system.
    #: - ``+feat``: The test is valid for all partitions that define feature
    #:   ``feat`` as a feature.
    #: - ``-feat``: The test is valid for all partitions that do not define
    #:   feature ``feat`` as a feature.
    #: - ``%key=val``: The test is valid for all partitions that define the
    #:   extra property ``key`` with the value ``val``.
    #:
    #: Multiple features and key/value pairs can be included in a single entry
    #: of the :attr:`valid_systems` list, in which case an AND operation on
    #: these constraints is implied. For example, the test defining the
    #: following will be valid for all systems that have define both ``feat1``
    #: and ``feat2`` and set ``foo=1``:
    #:
    #: .. code-block:: python
    #:
    #:    valid_systems = [r'+feat1 +feat2 %foo=1']
    #:
    #: Any partition/environment extra or
    #: :ref:`partition resource <scheduler-resources>` can be specified as a
    #: feature constraint without having to explicitly state this in the
    #: partition's/environment's feature list. For example, if ``key1`` is part
    #: of the partition/environment extras list, then ``+key1`` will select
    #: that partition or environment.
    #:
    #: For key/value pairs comparisons, ReFrame will automatically convert the
    #: value in the key/value spec to the type of the value of the
    #: corresponding entry in the partitions ``extras`` property. In the above
    #: example, if the type of ``foo`` property is integer, ``1`` will be
    #: converted to an integer value. If a conversion to the target type is not
    #: possible, then the requested key/value pair is not matched.
    #:
    #: Multiple entries in the :attr:`valid_systems` list are implicitly ORed,
    #: such that the following example implies that the test is valid for
    #: either ``sys1`` or for any other system that does not define ``feat``.
    #:
    #: .. code-block:: python
    #:
    #:    valid_systems = ['sys1', '-feat']
    #:
    #: :type: :class:`List[str]`
    #: :default: ``None``
    #:
    #: .. seealso::
    #:    - `System partition features
    #:      <config_reference.html#config.systems.partitions.features>`__
    #:    - `System partition extras
    #:      <config_reference.html#config.systems.partitions.extras>`__
    #:
    #: .. versionchanged:: 3.3
    #:    Default value changed from ``[]`` to ``None``.
    #:
    #: .. versionchanged:: 3.6
    #:    Default value changed from ``None`` to ``required``.
    #:
    #:  .. versionchanged:: 3.11.0
    #:     Extend syntax to support features and key/value pairs.
    valid_systems = variable(typ.List[typ.Str[_VALID_SYS_SYNTAX]])

    #: A detailed description of the test.
    #:
    #: :type: :class:`str`
    #: :default: ``''``
    #:
    #: .. versionchanged:: 4.0
    #:    The default value is now the empty string.
    descr = variable(str, value='', loggable=True)

    #: The path to the source file or source directory of the test.
    #:
    #: It must be a path relative to the :attr:`sourcesdir`, pointing to a
    #: subfolder or a file contained in :attr:`sourcesdir`. This applies also
    #: in the case where :attr:`sourcesdir` is a Git repository.
    #:
    #: If it refers to a regular file, this file will be compiled using the
    #: :class:`SingleSource <reframe.core.buildsystems.SingleSource>` build
    #: system.
    #: If it refers to a directory, ReFrame will try to infer the build system
    #: to use for the project and will fall back in using the :class:`Make
    #: <reframe.core.buildsystems.Make>` build system, if it cannot find a more
    #: specific one.
    #:
    #: :type: :class:`str`
    #: :default: ``''``
    sourcepath = variable(str, value='')

    #: The directory containing the test's resources.
    #:
    #: This directory may be specified with an absolute path or with a path
    #: relative to the location of the test. Its contents will always be copied
    #: to the stage directory of the test.
    #:
    #: This attribute may also accept a URL, in which case ReFrame will treat
    #: it as a Git repository and will try to clone its contents in the stage
    #: directory of the test.
    #:
    #: If set to :class:`None`, the test has no resources an no action is
    #: taken.
    #:
    #: :type: :class:`str` or :class:`None`
    #: :default: ``'src'`` if such a directory exists at the test level,
    #:    otherwise ``None``
    #:
    #: .. note::
    #:     .. versionchanged:: 2.9
    #:        Allow :class:`None` values to be set also in regression tests
    #:        with a compilation phase
    #:
    #:     .. versionchanged:: 2.10
    #:        Support for Git repositories was added.
    #:
    #:     .. versionchanged:: 3.0
    #:        Default value is now conditionally set to either ``'src'`` or
    #:        :class:`None`.
    sourcesdir = variable(str, type(None), value='src')

    #: .. versionadded:: 2.14
    #:
    #: The build system to be used for this test.
    #: If not specified, the framework will try to figure it out automatically
    #: based on the value of :attr:`sourcepath`.
    #:
    #: This field may be set using either a string referring to a concrete
    #: build system class name
    #: (see `build systems <#build-systems>`__) or an instance of
    #: :class:`reframe.core.buildsystems.BuildSystem`. The former is the
    #: recommended way.
    #:
    #:
    #: :type: :class:`str` or :class:`reframe.core.buildsystems.BuildSystem`.
    #: :default: :class:`None`.
    build_system = variable(type(None), field=BuildSystemField, value=None,
                            loggable=False)

    #: .. versionadded:: 3.0
    #:
    #: List of shell commands to be executed before compiling.
    #:
    #: These commands are emitted in the build script before the actual build
    #: commands generated by the selected `build system
    #: <#reframe.core.pipeline.RegressionTest.build_system>`__.
    #:
    #: :type: :class:`List[str]`
    #: :default: ``[]``
    prebuild_cmds = variable(typ.List[str], value=[])

    #: .. versionadded:: 3.0
    #:
    #: List of shell commands to be executed after a successful compilation.
    #:
    #: These commands are emitted in the script after the actual build
    #: commands generated by the selected `build system
    #: <#reframe.core.pipeline.RegressionTest.build_system>`__.
    #:
    #: :type: :class:`List[str]`
    #: :default: ``[]``
    postbuild_cmds = variable(typ.List[str], value=[])

    #: The name of the executable to be launched during the run phase.
    #:
    #: If this variable is undefined when entering the compile pipeline
    #: stage, it will be set to ``os.path.join('.', self.unique_name)``.
    #: Classes that override the compile stage may leave this variable
    #: undefined.
    #:
    #: :type: :class:`str`
    #: :default: :class:`required`
    #:
    #: .. versionchanged:: 3.7.3
    #:    Default value changed from ``os.path.join('.', self.unique_name)`` to
    #:    :class:`required`.
    executable = variable(str)

    #: List of options to be passed to the :attr:`executable`.
    #:
    #: :type: :class:`List[str]`
    #: :default: ``[]``
    executable_opts = variable(typ.List[str], value=[])

    #: .. versionadded:: 2.20
    #:
    #: The container platform to be used for launching this test.
    #:
    #: This field is set automatically by the default container runtime
    #: associated with the current system partition. Users may also set this,
    #: explicitly overriding any partition setting. If the
    #: :attr:`~reframe.core.containers.ContainerPlatform.image` attribute of
    #: :attr:`container_platform` is set, then the test will run inside a
    #: container using the specified container runtime.
    #:
    #: .. code:: python
    #:
    #:    self.container_platform = 'Singularity'
    #:    self.container_platform.image = 'docker://ubuntu:18.04'
    #:    self.container_platform.command = 'cat /etc/os-release'
    #:
    #: If the test will run inside a container, the :attr:`executable` and
    #: :attr:`executable_opts` attributes are ignored. The container platform's
    #: :attr:`~reframe.core.containers.ContainerPlatform.command` will be used
    #: instead.
    #:
    #: .. note::
    #:
    #:    Only the run phase of the test will run inside the container.
    #:    If you enable the containerized run in a non run-only test, the
    #:    compilation phase will still run natively.
    #:
    #: :type: :class:`str` or
    #:     :class:`~reframe.core.containers.ContainerPlatform`.
    #: :default: the container runtime specified in the current system
    #:   partition's configuration (see also
    #:   :ref:`container-platform-configuration`).
    #:
    #: .. versionchanged:: 3.12.0
    #:    This field is now set automatically from the current partition's
    #:    configuration.
    container_platform = variable(ContainerPlatform, value=_NoRuntime(),
                                  loggable=False, allow_implicit=True)

    #: .. versionadded:: 3.0
    #:
    #: List of shell commands to execute before the parallel launch command.
    #:
    #: These commands do not execute in the context of ReFrame.
    #: Instead, they are emitted in the generated job script just before the
    #: actual job launch command.
    #:
    #: :type: :class:`List[str]`
    #: :default: ``[]``
    prerun_cmds = variable(typ.List[str], value=[])

    #: .. versionadded:: 3.0
    #:
    #: List of shell commands to execute after the parallel launch command.
    #:
    #: See :attr:`prerun_cmds` for a more detailed description of the
    #: semantics.
    #:
    #: :type: :class:`List[str]`
    #: :default: ``[]``
    postrun_cmds = variable(typ.List[str], value=[])

    #: List of files to be kept after the test finishes.
    #:
    #: By default, the framework saves the standard output, the standard error
    #: and the generated shell script that was used to run this test.
    #:
    #: These files will be copied over to the test's output directory
    #: during the :func:`cleanup` phase.
    #:
    #: Directories are also accepted in this field.
    #:
    #: Relative path names are resolved against the stage directory.
    #:
    #: :type: :class:`List[str]`
    #: :default: ``[]``
    #:
    #: .. versionchanged:: 3.3
    #:    This field accepts now also file glob patterns.
    #:
    keep_files = variable(typ.List[str], value=[])

    #: List of files or directories (relative to the :attr:`sourcesdir`) that
    #: will be symlinked in the stage directory and not copied.
    #:
    #: You can use this variable to avoid copying very large files to the stage
    #: directory.
    #:
    #: :type: :class:`List[str]`
    #: :default: ``[]``
    readonly_files = variable(typ.List[str], value=[])

    #: Set of tags associated with this test.
    #:
    #: This test can be selected from the frontend using any of these tags.
    #:
    #: :type: :class:`Set[str]`
    #: :default: an empty set
    tags = variable(typ.Set[str], value=set())

    #: List of people responsible for this test.
    #:
    #: When the test fails, this contact list will be printed out.
    #:
    #: :type: :class:`List[str]`
    #: :default: ``[]``
    maintainers = variable(typ.List[str], value=[])

    #: Mark this test as a strict performance test.
    #:
    #: If a test is marked as non-strict, the performance checking phase will
    #: always succeed, unless the ``--strict`` command-line option is passed
    #: when invoking ReFrame.
    #:
    #: :type: boolean
    #: :default: :class:`True`
    strict_check = variable(typ.Bool, value=True)

    #: Number of tasks required by this test.
    #:
    #: If the number of tasks is set to zero or a negative value, ReFrame will
    #: try to flexibly allocate the number of tasks based on the command line
    #: option :option:`--flex-alloc-nodes`. A negative number is used to
    #: indicate the minimum number of tasks required for the test. In this case
    #: the minimum number of tasks is the absolute value of the number, while
    #: Setting :attr:`num_tasks` to zero is equivalent to setting it to
    #: :attr:`-num_tasks_per_node
    #: <reframe.core.pipeline.RegressionTest.num_tasks_per_node>`.
    #:
    #: Setting :attr:`num_tasks` to :obj:`None` has a scheduler-specific
    #: interpretation, but in principle, passes the responsibility of producing
    #: a correct job script to the user by setting the appropriate scheduler
    #: options. More specifically, the different backends interpret the
    #: :obj:`None` :attr:`num_tasks` as follows:
    #:
    #: - ``flux``: not applicable.
    #: - ``local``: not applicable.
    #: - ``lsf``: Neither the ``-nnodes`` nor the ``-n`` will be emitted.
    #: - ``oar``: Resets it to ``1``.
    #: - ``pbs``: The ``-lselect`` option will not be emitted.
    #: - ``sge``: not applicable.
    #: - ``slurm``: Neither the ``--ntasks`` nor the ``--nodes`` option (if the
    #:   :attr:`~config.systems.partitions.sched_options.use_nodes_option` is
    #:   specified) will be emitted.
    #: - ``squeue``: See ``slurm`` backend.
    #: - ``torque``: See ``pbs`` backend.
    #:
    #: :type: integral or :obj:`None`
    #: :default: ``1``
    #:
    #: .. note::
    #:     .. versionchanged:: 2.15
    #:        Added support for flexible allocation of the number of tasks
    #:        if the number of tasks is set to ``0``.
    #:     .. versionchanged:: 2.16
    #:        Negative :attr:`num_tasks` is allowed for specifying the minimum
    #:        number of required tasks by the test.
    #:     .. versionchanged:: 4.1
    #:        Allow :attr:`num_tasks` to be :obj:`None`.
    #:     .. versionchanged:: 4.8
    #:        ``pbs`` and ``torque`` backends interpret ``num_tasks=None``.
    num_tasks = variable(int, type(None), value=1)

    #: Number of tasks per node required by this test.
    #:
    #: Ignored if :class:`None`.
    #:
    #: :type: integral or :class:`None`
    #: :default: :class:`None`
    num_tasks_per_node = variable(int, type(None), value=None)

    #: Number of GPUs per node required by this test.
    #: This attribute is translated internally to the ``_rfm_gpu`` resource.
    #: For more information on test resources, have a look at the
    #: :attr:`extra_resources` attribute.
    #:
    #: :type: integral or :const:`None`
    #: :default: :const:`None`
    #:
    #: .. versionchanged:: 4.0.0
    #:    The default value changed to :const:`None`.
    num_gpus_per_node = variable(int, type(None), value=None)

    #: Number of CPUs per task required by this test.
    #:
    #: Ignored if :class:`None`.
    #:
    #: :type: integral or :class:`None`
    #: :default: :class:`None`
    num_cpus_per_task = variable(int, type(None), value=None)

    #: Number of tasks per core required by this test.
    #:
    #: Ignored if :class:`None`.
    #:
    #: :type: integral or :class:`None`
    #: :default: :class:`None`
    num_tasks_per_core = variable(int, type(None), value=None)

    #: Number of tasks per socket required by this test.
    #:
    #: Ignored if :class:`None`.
    #:
    #: :type: integral or :class:`None`
    #: :default: :class:`None`
    num_tasks_per_socket = variable(int, type(None), value=None)

    #: Specify whether this tests needs simultaneous multithreading enabled.
    #:
    #: Ignored if :class:`None`.
    #:
    #: :type: boolean or :class:`None`
    #: :default: :class:`None`
    use_multithreading = variable(typ.Bool, type(None), value=None)

    #: .. versionadded:: 3.0
    #:
    #: The maximum time a job can be pending before starting running.
    #:
    #: Time duration is specified as of the :attr:`time_limit` attribute.
    #:
    #: :type: :class:`str` or :class:`datetime.timedelta`
    #: :default: :class:`None`
    max_pending_time = variable(type(None), typ.Duration, value=None,
                                allow_implicit=True)

    #: Specify whether this test needs exclusive access to nodes.
    #:
    #: :type: boolean
    #: :default: :class:`False`
    exclusive_access = variable(typ.Bool, value=False)

    #: Always execute this test locally.
    #:
    #: :type: boolean
    #: :default: :class:`False`
    local = variable(typ.Bool, value=False)

    #: The set of reference values for this test.
    #:
    #: The reference values are specified as a scoped dictionary keyed on the
    #: performance variables defined in :attr:`perf_patterns` and scoped under
    #: the system/partition combinations.
    #: The reference itself is a four-tuple that contains the reference value,
    #: the lower and upper thresholds, and the measurement unit.
    #:
    #: For non-zero reference values, lower and upper thresholds are
    #: percentages -/+ from the reference value in decimal form.
    #:
    #: When a reference value of ``0`` is expected, lower and upper
    #: thresholds are interpreted as absolute values.
    #:
    #: An example follows:
    #:
    #: .. code:: python
    #:
    #:    self.reference = {
    #:        'sys0:part0': {
    #:            'perfvar0': (50, -0.1, 0.1, 'Gflop/s'),
    #:            'perfvar1': (20, -0.1, 0.1, 'GB/s')
    #:        },
    #:        'sys0:part1': {
    #:            'perfvar0': (100, -0.1, 0.1, 'Gflop/s'),
    #:            'perfvar1':  (40, -0.1, 0.1, 'GB/s')
    #:        }
    #:    }
    #:
    #: To better understand how to set the performance reference tuple, here
    #: are some examples with positive, negative, and zero reference values:
    #:
    #:   ============================== ============  ==========  ===========
    #:   **Performance Tuple**          **Expected**  **Lowest**  **Highest**
    #:   ``(100, -0.01, 0.02, 'MB/s')`` 100 MB/s      99 MB/s     102 MB/s
    #:   ``(100, -0.01, None, 'MB/s')`` 100 MB/s      99 MB/s     inf MB/s
    #:   ``(100, None, 0.02, 'MB/s')``  100 MB/s      -inf MB/s   102 MB/s
    #:   ``(-100, -0.01, 0.02, 'C')``     -100 C        -101 C      -98 C
    #:   ``(-100, -0.01, None, 'C')``     -100 C        -101 C      inf C
    #:   ``(-100, None, 0.02, 'C')``      -100 C        -inf C      -98 C
    #:   ``(0, -2, 5, 'C')``                 0 C          -2 C        5 C
    #:   ============================== ============  ==========  ===========
    #:
    #: During the performance stage of the pipeline, the reference tuple
    #: elements, except the unit, are passed to the
    #: :func:`~reframe.utility.sanity.assert_reference` function along with the
    #: obtained performance value to assess whether the test
    #: passes or fails the performance check.
    #:
    #: Marking expected failures
    #: -------------------------
    #:
    #: You can mark any performance reference tuple as an expected failure
    #: using the :func:`~reframe.core.builtins.xfail` builtin as follows:
    #:
    #: .. code-block:: python
    #:
    #:     self.reference = {
    #:         'sys0:part0': {
    #:             'perfvar0': xfail('bug 123', (50, -0.1, 0.1, 'Gflop/s')),
    #:             'perfvar1': (20, -0.1, 0.1, 'GB/s')
    #:         }
    #:     }
    #:
    #: If the test fails in ``perfvar0`` then this will be marked as an
    #: expected failure and the message `"bug 123"` will be printed. If it
    #: passes, it will be marked as an unexpected pass and the test will be
    #: counted as a failure.
    #:
    #: Α test may contain references for multiple performance variables, some
    #: of which may be marked as expected failures. The following rules govern
    #: the outcome of the test:
    #:
    #: - If any performance variable fails, regardless of how the rest are
    #:   marked, then the test is a failure and its state is ``FAIL``.
    #: - If any performance variable that is marked as an expected failure
    #:   passes, then the test is a failure and its state is ``XPASS``.
    #: - If all performance variables that are marked as expected failures fail
    #:   and all the rest pass, then the test is successful and its state is
    #:   ``XFAIL``.
    #: - If all performance variables pass and none of them is marked as an
    #:   expected failure, then the test is successful and its state is
    #:   ``PASS``.
    #:
    #: :type: A scoped dictionary with system names as scopes, performance
    #:   variables as keys and reference tuples as values.
    #:   The elements of reference tuples cannot be deferrable expressions.
    #: :default: ``{}``
    #:
    #: .. note::
    #:     .. versionchanged:: 3.0
    #:        The measurement unit is required. The user should explicitly
    #:        specify :class:`None` if no unit is available.
    #:
    #:     .. versionchanged:: 3.8.0
    #:        The unit in the reference tuple is again optional, but it is
    #:        recommended to use it for clarity.
    #:
    #:     .. versionchanged:: 4.0.0
    #:        Deferrable expressions are not allowed in reference tuples.
    #:
    #:     .. versionchanged:: 4.8
    #:        Treat thresholds as absolute values when reference is zero.
    #:
    #:     .. versionchanged:: 4.9
    #:        Support marking reference tuples as expected failures.
    #:
    reference = variable(
        typ.Tuple[~Deferrable, ~Deferrable, ~Deferrable] | XfailRef,
        typ.Dict[str, typ.Dict[
            str, typ.Tuple[~Deferrable, ~Deferrable, ~Deferrable, ~Deferrable] | XfailRef
        ]],
        XfailRef,
        field=fields.ScopedDictField, value={}, loggable=False
    )

    #: Require that a reference is defined for each system that this test is
    #: run on.
    #:
    #: If this is set and a reference is not found for the current system, the
    #: test will fail.
    #:
    #: :type: boolean
    #: :default: :const:`False`
    #:
    #: .. versionadded:: 4.0.0
    require_reference = variable(typ.Bool, value=False, loggable=False)

    #: Patterns for checking the sanity of this test.
    #:
    #: If not set, a sanity error may be raised during sanity checking if no
    #: other sanity checking functions already exist.
    #:
    #: :type: A deferrable expression (i.e., the result of a :doc:`sanity
    #:     function </deferrable_functions_reference>`)
    #: :default: :class:`required`
    #:
    #: .. note::
    #:    .. versionchanged:: 2.9
    #:       The default behaviour has changed and it is now considered a
    #:       sanity failure if this attribute is set to :class:`required`.
    #:
    #:       If a test does not care about its output, this must be stated
    #:       explicitly as follows:
    #:
    #:       ::
    #:
    #:           self.sanity_patterns = sn.assert_true(1)
    #:
    #:    .. versionchanged:: 3.6
    #:       The default value has changed from ``None`` to ``required``.
    #:
    #: .. note::
    #:
    #:    You are advised to follow the new syntax for defining the sanity
    #:    check of the test using the builtin :func:`@sanity_function
    #:    <reframe.core.builtins.sanity_function>` decorator.
    sanity_patterns = variable(_DeferredExpression, loggable=False)

    #: Patterns for verifying the performance of this test.
    #:
    #: If set to :class:`None`, no performance checking will be performed.
    #:
    #: :type: A dictionary with keys of type :class:`str` and deferrable
    #:     expressions (i.e., the result of a :doc:`sanity function
    #:     </deferrable_functions_reference>`) as values.
    #:     :class:`None` is also allowed.
    #: :default: :class:`None`
    #:
    #: .. note::
    #:
    #:    You are advised to follow the new syntax for defining performance
    #:    variables in your tests using either the :func:`@performance_function
    #:    <reframe.core.builtins.performance_function>` builtin or the
    #:    :attr:`perf_variables`.
    perf_patterns = variable(typ.Dict[str, _DeferredExpression], type(None),
                             loggable=False)

    #: The performance variables associated with the test.
    #:
    #: In this context, a performance variable is a key-value pair, where the
    #: key is the desired variable name and the value is the deferred
    #: performance expression (i.e. the result of a :ref:`deferrable
    #: performance function<deferrable-performance-functions>`) that computes
    #: or extracts the performance variable's value.
    #:
    #: By default, ReFrame will populate this field during the test's
    #: instantiation with all the member functions decorated with the
    #: :func:`@performance_function
    #: <reframe.core.builtins.performance_function>` decorator.
    #: If no performance functions are present in the class, no performance
    #: checking or reporting will be carried out.
    #:
    #: This mapping may be extended or replaced by other performance variables
    #: that may be defined in any pipeline hook executing before the
    #: performance stage. To this end, deferred performance functions can be
    #: created inline using the utility
    #: :func:`~reframe.utility.sanity.make_performance_function`.
    #:
    #: :type: A dictionary with keys of type :class:`str` and deferred
    #:     performance expressions as values (see
    #:     :ref:`deferrable-performance-functions`).
    #: :default: Collection of performance variables associated to each of
    #:     the member functions decorated with the :func:`@performance_function
    #:     <reframe.core.builtins.performance_function>`
    #:     decorator.
    #:
    #: .. versionadded:: 3.8.0
    perf_variables = variable(typ.Dict[str, _DeferredPerformanceExpression],
                              value={}, loggable=False)

    #: List of modules to be loaded before running this test.
    #:
    #: These modules will be loaded during the :func:`setup` phase.
    #:
    #: :type: :class:`List[str]` or :class:`Dict[str, object]`
    #: :default: ``[]``
    modules = variable(typ.List[str], typ.List[typ.Dict[str, object]],
                       value=[])

    #: Environment variables to be set before running this test.
    #:
    #: The value of the environment variables can be of any type. ReFrame will
    #: invoke :func:`str` on it whenever it needs to emit it in a script.
    #:
    #: :type: :class:`Dict[str, object]`
    #: :default: ``{}``
    #:
    #: .. versionadded:: 4.0.0
    env_vars = variable(typ.Dict[str, str],
                        typ.Dict[str, object], value={})
    # NOTE: We still keep the original type, just to allow setting this
    # variable from the command line, because otherwise, ReFrame will not know
    # how to convert a value to an arbitrary object.

    #: Environment variables to be set before running this test.
    #:
    #: This is an alias of :attr:`env_vars`.
    #:
    #: .. deprecated:: 4.0.0
    #:    Please use :attr:`env_vars` instead.
    variables = deprecate(variable(alias=env_vars),
                          "the use of 'variables' is deprecated; "
                          "please use 'env_vars' instead")

    #: Time limit for this test.
    #:
    #: Time limit is specified as a string in the form
    #: ``<days>d<hours>h<minutes>m<seconds>s`` or as number of seconds. If set
    #: to :class:`None`, the
    #: :attr:`~reframe.core.systems.SystemPartition.time_limit` of the current
    #: system partition will be used.
    #:
    #: :type: :class:`str` or :class:`float` or :class:`int`
    #: :default: :class:`None`
    #:
    #: .. note::
    #:    .. versionchanged:: 2.15
    #:       This attribute may be set to :class:`None`.
    #:
    #: .. warning::
    #:    .. versionchanged:: 3.0
    #:       The old syntax using a ``(h, m, s)`` tuple is deprecated.
    #:
    #:    .. versionchanged:: 3.2
    #:       - The old syntax using a ``(h, m, s)`` tuple is dropped.
    #:       - Support of `timedelta` objects is dropped.
    #:       - Number values are now accepted.
    #:
    #:    .. versionchanged:: 3.5.1
    #:       The default value is now :class:`None` and it can be set globally
    #:       per partition via the configuration.
    time_limit = variable(type(None), typ.Duration, value=None,
                          allow_implicit=True)

    #: .. versionadded:: 3.5.1
    #:
    #: The time limit for the build job of the regression test.
    #:
    #: It is specified similarly to the :attr:`time_limit` attribute.
    #:
    #: :type: :class:`str` or :class:`float` or :class:`int`
    #: :default: :class:`None`
    build_time_limit = variable(type(None), typ.Duration, value=None,
                                allow_implicit=True)

    #: .. versionadded:: 2.8
    #:
    #: Extra resources for this test.
    #:
    #: This field is for specifying custom resources needed by this test. These
    #: resources are defined in the `configuration
    #: <config_reference.html#.systems[].partitions[].resources>`__ of a system
    #: partition. For example, assume that two additional resources, named
    #: ``gpu`` and ``datawarp``, are defined in the configuration file as
    #: follows:
    #:
    #: ::
    #:
    #:     'resources': [
    #:         {
    #:             'name': 'gpu',
    #:             'options': ['--gres=gpu:{num_gpus_per_node}']
    #:         },
    #:         {
    #:             'name': 'datawarp',
    #:             'options': [
    #:                 '#DW jobdw capacity={capacity}',
    #:                 '#DW stage_in source={stagein_src}'
    #:             ]
    #:         }
    #:     ]
    #:
    #: A regression test may then instantiate the above resources by setting
    #: the :attr:`extra_resources` attribute as follows:
    #:
    #: ::
    #:
    #:     self.extra_resources = {
    #:         'gpu': {'num_gpus_per_node': 2}
    #:         'datawarp': {
    #:             'capacity': '100GB',
    #:             'stagein_src': '/foo'
    #:         }
    #:     }
    #:
    #: The generated batch script (for Slurm) will then contain the following
    #: lines:
    #:
    #: ::
    #:
    #:     #SBATCH --gres=gpu:2
    #:     #DW jobdw capacity=100GB
    #:     #DW stage_in source=/foo
    #:
    #: Notice that if the resource specified in the configuration uses an
    #: alternative directive prefix (in this case ``#DW``), this will replace
    #: the standard prefix of the backend scheduler (in this case ``#SBATCH``)
    #:
    #: If the resource name specified in this variable does not match a
    #: resource name in the partition configuration, it will be simply ignored.
    #: The :attr:`num_gpus_per_node` attribute translates internally to the
    #: ``_rfm_gpu`` resource, so that setting
    #: ``self.num_gpus_per_node = 2`` is equivalent to the following:
    #:
    #: ::
    #:
    #:     self.extra_resources = {'_rfm_gpu': {'num_gpus_per_node': 2}}
    #:
    #: :type: :class:`Dict[str, Dict[str, object]]`
    #: :default: ``{}``
    #:
    #: .. note::
    #:    .. versionchanged:: 2.9
    #:       A new more powerful syntax was introduced
    #:       that allows also custom job script directive prefixes.
    extra_resources = variable(typ.Dict[str, typ.Dict[str, object]],
                               value={})

    #: .. versionadded:: 3.3
    #:
    #: Always build the source code for this test locally. If set to
    #: :class:`False`, ReFrame will spawn a build job on the partition where
    #: the test will run. Setting this to :class:`False` is useful when
    #: cross-compilation is not supported on the system where ReFrame is run.
    #: Normally, ReFrame will mark the test as a failure if the spawned job
    #: exits with a non-zero exit code. However, only certain scheduler
    #: backends can retrieve the job's exit code reliably and these are the
    #: ``local``, ``pbs``, ``slurm`` and ``ssh``. For the rest of the backends,
    #: the user should make sure to provide an appropriate sanity check.
    #:
    #: .. tip::
    #:    For normal tests (build + run) where ``build_locally=False`` and a
    #:    scheduler backend that cannot retrieve the job's exit code is used,
    #:    the sanity of the build must be checked in a post-compile hook
    #:    raising a :class:`~reframe.core.exceptions.BuildError` in case of
    #:    errors.
    #:
    #: :type: boolean
    #: :default: :class:`True`
    build_locally = variable(typ.Bool, value=True)

    #: .. versionadded:: 4.2
    #:
    #: Extra options to be passed to the child CI pipeline generated for this
    #: test using the :option:`--ci-generate` option.
    #:
    #: This variable is a dictionary whose keys refer the CI generate backend
    #: and the values can be in any CI backend-specific format.
    #:
    #: Currently, the only key supported is ``'gitlab'`` and the values is a
    #: Gitlab configuration in JSON format. For example, if we want a pipeline
    #: to run only when files in ``backend`` or ``src/main.c`` have changed,
    #: this variable should be set as follows:
    #:
    #: .. code-block:: python
    #:
    #:    ci_extras = {
    #:        'only': {'changes': ['backend/*', 'src/main.c']}
    #:    }
    #:
    #: :type: :class:`dict`
    #: :default: ``{}``
    ci_extras = variable(typ.Dict[typ.Str['gitlab'], object], value={},
                         loggable=False)

    # Special variables

    #: Dry-run mode
    _rfm_dry_run = variable(typ.Bool, value=False, loggable=False)

    def __new__(cls, *args, **kwargs):
        obj = super().__new__(cls)

        # Determine the prefix
        try:
            prefix = cls._rfm_custom_prefix
        except AttributeError:
            if osext.is_interactive():
                prefix = os.getcwd()
            else:
                try:
                    prefix = cls._rfm_pinned_prefix
                except AttributeError:
                    prefix = os.path.abspath(
                        os.path.dirname(inspect.getfile(cls))
                    )

        # Prepare initialization of test defaults (variables and parameters are
        # injected after __new__ has returned, so we schedule this function
        # call as a pre-init hook).
        obj.__deferred_rfm_init = obj.__rfm_init__(prefix)

        # Build pipeline hook registry and add the pre-init hook
        cls._rfm_pipeline_hooks = cls._process_hook_registry()
        cls._rfm_pipeline_hooks['pre___init__'] = [obj.__pre_init__]

        # Attach the hooks to the pipeline stages
        for stage in _PIPELINE_STAGES:
            cls._add_hooks(stage)

        return obj

    @final
    def __pre_init__(self):
        '''Initialize the test defaults from a pre-init hook.'''
        self.__deferred_rfm_init.evaluate()

        # Build the default performance dict
        for fn in self._rfm_perf_fns.values():
            self.perf_variables[fn._rfm_perf_key] = fn(self)

    def __init__(self):
        pass

    @classmethod
    def __init_subclass__(cls, *, special=False, pin_prefix=False,
                          require_version=None, **kwargs):
        super().__init_subclass__(**kwargs)
        cls._rfm_override_final = special

        if require_version:
            cls._rfm_required_version = require_version
        elif not hasattr(cls, '_rfm_required_version'):
            cls._rfm_required_version = []

        # Insert the prefix to pin the test to if the test lives in a test
        # library with resources in it.
        if pin_prefix:
            cls._rfm_pinned_prefix = os.path.abspath(
                os.path.dirname(inspect.getfile(cls))
            )

    @deferrable
    def __rfm_init__(self, prefix=None):
        self._perfvalues = {}

        # Static directories of the regression check
        self._prefix = os.path.abspath(prefix)
        if (self.sourcesdir == 'src' and
            not os.path.isdir(os.path.join(self._prefix, self.sourcesdir))):
            self.sourcesdir = None

        # Runtime information of the test
        self._current_partition = None
        self._current_environ = None

        # Associated job
        self._job = None

        # Dynamic paths of the regression check; will be set in setup()
        self._stagedir = None
        self._outputdir = None
        self._stdout = None
        self._stderr = None

        # Compilation process output
        self._build_job = None
        self._compile_proc = None

        # List of dependencies specified by the user
        self._userdeps = []

        # Weak reference to the test case associated with this check
        self._case = None

        if rt.runtime().get_option('general/0/non_default_craype'):
            self._cdt_environ = Environment(
                name='__rfm_cdt_environ',
                env_vars={
                    'LD_LIBRARY_PATH': '$CRAY_LD_LIBRARY_PATH:$LD_LIBRARY_PATH'
                }
            )
        else:
            # Just an empty environment
            self._cdt_environ = Environment('__rfm_cdt_environ')

        # Disabled hooks
        self._disabled_hooks = set()

    @classmethod
    def _process_hook_registry(cls):
        '''Process and validate the pipeline hooks.'''

        _pipeline_hooks = {}
        for stage, hks in cls.pipeline_hooks().items():
            # Pop the stage pre_/post_ prefix
            stage_name = stage.split('_', maxsplit=1)[1]

            if stage_name not in _USER_PIPELINE_STAGES:
                raise ValueError(
                    f'invalid pipeline stage ({stage_name!r}) in class '
                    f'{cls.__qualname__!r}'
                )
            elif stage == 'pre_init':
                raise ValueError(
                    f'{stage} hooks are not allowed ({cls.__qualname__})'
                )
            elif stage == 'post_init':
                stage = 'post___init__'
            elif stage == 'post_compile':
                stage = 'post_compile_wait'
            elif stage == 'post_run':
                stage = 'post_run_wait'

            _pipeline_hooks[stage] = hks

        return _pipeline_hooks

    @classmethod
    def _add_hooks(cls, stage):
        '''Decorate the pipeline stages.'''

        pipeline_hooks = cls._rfm_pipeline_hooks
        fn = getattr(cls, stage)
        new_fn = hooks.attach_hooks(pipeline_hooks)(fn)
        setattr(cls, '_rfm_pipeline_fn_' + stage, new_fn)

    def __getattribute__(self, name):
        if name in _PIPELINE_STAGES:
            name = f'_rfm_pipeline_fn_{name}'

        return super().__getattribute__(name)

    def __getattr__(self, name):
        ''' Intercept the special builtin-related AttributeError.'''

        if (name in self._rfm_var_space and
            not self._rfm_var_space[name].is_defined()):
            raise AttributeError(
                f'required variable {name!r} has not been set'
            ) from None
        else:
            raise AttributeError(
                f'{type(self).__qualname__!r} object has no attribute {name!r}'
            )

    # Export read-only views to interesting fields

    @loggable
    @property
    def unique_name(self):
        '''The unique name of this test.

        :type: :class:`str`

        .. versionadded:: 3.10.0
        '''
        return self._rfm_unique_name

    @loggable
    @property
    def name(self):
        '''The name of the test.

        This is an alias of :attr:`display_name` but omitting any implicit
        parameters starting with ``.`` that are inserted by the
        :option:`--repeat`, :option:`--distribute` and other similar options.

        .. versionchanged:: 4.7

           The implicit parameters starting with special characters are now
           omitted.

        '''
        if hasattr(self, '_rfm_name'):
            return self._rfm_name

        # Remove any special parameters starting with `$`
        basename, *params = self.display_name.split(' ')
        name = basename
        for p in params:
            if not p.startswith('%.'):
                name += f' {p}'

        self._rfm_name = name
        return self._rfm_name

    @loggable
    @property
    def display_name(self):
        '''A human-readable version of the name this test.

        This name contains a string representation of the various parameters
        of this specific test variant.

        :type: :class:`str`

        .. note::
           The display name may not be unique.

        .. versionadded:: 3.10.0

        '''
        def _format_params(cls, info, prefix=' %'):
            name = ''
            for p, v in info['params'].items():
                format_fn = cls.raw_params[p].format
                name += f'{prefix}{p}={format_fn(v)}'

            for f, v in info['fixtures'].items():
                fixt = cls.fixture_space[f]
                if fixt.action == 'join':
                    continue

                name += _format_params(fixt.cls, v, f'{prefix}{f}.')

                # Append any variables set for the fixtures
                for var, val in fixt.variables.items():
                    name += f'{prefix}{f}.{var}={val}'

            return name

        if hasattr(self, '_rfm_display_name'):
            return self._rfm_display_name

        cls = type(self)
        basename = cls.__name__
        variant_info = cls.get_variant_info(self.variant_num, recurse=True)
        self._rfm_display_name = basename + _format_params(cls, variant_info)
        if self.is_fixture():
            # Add the variable info and scope
            fixt_data = self._rfm_fixt_data
            suffix = ''.join(f' %{k}={v}' for k,
                             v in fixt_data.variables.items())
            suffix += f' ~{fixt_data.scope_enc}'
            self._rfm_display_name += suffix

        return self._rfm_display_name

    @loggable
    @property
    def hashcode(self):
        if hasattr(self, '_rfm_hashcode'):
            return self._rfm_hashcode

        m = hashlib.sha256()
        if self.is_fixture():
            m.update(self.unique_name.encode('utf-8'))
        else:
            basename, *params = self.display_name.split(' %')
            m.update(basename.encode('utf-8'))
            for p in sorted(params):
                m.update(p.encode('utf-8'))

        self._rfm_hashcode = m.hexdigest()[:8]
        return self._rfm_hashcode

    @loggable
    @property
    def short_name(self):
        '''A short version of the test's display name.

        The shortened version coincides with the :attr:`unique_name` for
        simple tests and combines the test's class name and a hash code for
        parameterised tests.

        .. versionadded:: 4.0.0

        '''

        if self.unique_name != self.display_name:
            return f'{type(self).__name__}_{self.hashcode}'
        else:
            return self.unique_name

    @property
    def current_environ(self):
        '''The programming environment that the regression test is currently
        executing with.

        This is set by the framework during the :func:`setup` phase.

        :type: :class:`reframe.core.environments.ProgEnvironment`.
        '''
        return self._current_environ

    @property
    def current_partition(self):
        '''The system partition the regression test is currently executing on.

        This is set by the framework during the :func:`setup` phase.

        :type: :class:`reframe.core.systems.SystemPartition`.
        '''
        return self._current_partition

    @property
    def current_system(self):
        '''The system the regression test is currently executing on.

        This is set by the framework during the initialization phase.

        :type: :class:`reframe.core.systems.System`.
        '''
        return rt.runtime().system

    @property
    def variant_num(self):
        '''The variant number of the test.

        This number should be treated as a unique ID representing a unique
        combination of the available parameter and fixture variants.

        :type: :class:`int`
        '''
        return getattr(self, '_rfm_variant_num', None)

    @property
    def param_variant(self):
        '''The point in the parameter space for the test.

        This can be seen as an index to the paraemter space representing a
        unique combination of the parameter values. This number is directly
        mapped from ``variant_num``.

        :type: :class:`int`
        '''
        return getattr(self, '_rfm_param_variant', None)

    @property
    def fixture_variant(self):
        '''The point in the fixture space for the test.

        This can be seen as an index to the fixture space representing a
        unique combination of the fixture variants. This number is directly
        mapped from ``variant_num``.

        :type: :class:`int`
        '''
        return getattr(self, '_rfm_fixt_variant', None)

    def set_var_default(self, name, value):
        '''Set the default value of a variable if variable is undefined.

        A variable is undefined if it is declared and required and no value is
        yet assigned to it.

        :param name: The name of the variable.
        :param value: The value to set the variable to.
        :raises ValueError: If the variable does not exist

        .. versionadded:: 3.10.1

        '''
        var_space = type(self).var_space
        if name not in var_space:
            raise ValueError(f'no such variable: {name!r}')

        if not hasattr(self, name):
            setattr(self, name, value)

    @loggable
    @property
    def perfvalues(self):
        '''The obtained performance values for this test.

        If the test is a performance test, this contains a read-only dictionary
        of the following form:

        .. code-block:: python

           {
               var: [value, ref, lower, upper, unit, result],
               ...
           }

        The ``var`` keys correspond to performance variables and are formed as
        ``<system>:<partition>:<perfvar_name>``. The ``value`` is the obtained
        performance value, the ``ref``, ``lower``, ``upper`` and ``unit`` are
        the same as defined in :attr:`reference`. The ``result`` is a ``pass``
        or ``fail`` string denoting whether the achieved performance for this
        variable is within bounds or not.

        .. versionadded:: 2.18

        .. versionchanged:: 3.11
           This property is now loggable.

        .. versionchanged:: 4.8
           The values of the dictionary are now lists (instead of tuples) and
           contain also the result of the check.

        '''
        return util.MappingView(self._perfvalues)

    @property
    def job(self):
        '''The job descriptor associated with this test.

        This is set by the framework during the :func:`setup` phase.

        :type: :class:`reframe.core.schedulers.Job`.
        '''
        return self._job

    @property
    def logger(self):
        '''A logger associated with this test.

        You can use this logger to log information for your test.
        '''
        return logging.getlogger()

    @loggable
    @property
    def prefix(self):
        '''The prefix directory of the test.

        :type: :class:`str`.
        '''
        return self._prefix

    @loggable
    @property
    def stagedir(self):
        '''The stage directory of the test.

        This is set during the :func:`setup` phase.

        :type: :class:`str`.
        '''
        return self._stagedir

    @loggable
    @property
    def outputdir(self):
        '''The output directory of the test.

        This is set during the :func:`setup` phase.

        .. versionadded:: 2.13

        :type: :class:`str`.
        '''
        return self._outputdir

    @property
    @deferrable
    def stdout(self):
        '''The name of the file containing the standard output of the test.

        This is set during the :func:`setup` phase.

        This attribute is evaluated lazily, so it can by used inside sanity
        expressions.

        :type: :class:`str` or :class:`None` if a run job has not yet been
            created.
        '''
        return self.job.stdout if self.job else None

    @property
    @deferrable
    def stderr(self):
        '''The name of the file containing the standard error of the test.

        This is set during the :func:`setup` phase.

        This attribute is evaluated lazily, so it can by used inside sanity
        expressions.

        :type: :class:`str` or :class:`None` if a run job has not yet been
            created.
        '''
        return self.job.stderr if self.job else None

    @property
    def build_job(self):
        return self._build_job

    @property
    @deferrable
    def build_stdout(self):
        return self.build_job.stdout if self.build_job else None

    @property
    @deferrable
    def build_stderr(self):
        return self.build_job.stderr if self.build_job else None

    # Various properties useful only for logging

    @loggable_as('system')
    @property
    def _system_name(self):
        return self.current_system.name

    @loggable_as('partition')
    @property
    def _partition_name(self):
        if self.current_partition:
            return self.current_partition.name

    @loggable_as('environ')
    @property
    def _environ_name(self):
        if self.current_environ:
            return self.current_environ.name

    @loggable_as('jobid')
    @property
    def _jobid(self):
        if self.job:
            return self.job.jobid

    @loggable_as('job_submit_time')
    @property
    def _job_submit_time(self):
        if self.job:
            return self.job.submit_time

    @loggable_as('job_completion_time_unix')
    @property
    def _job_completion_time(self):
        if self.job:
            return self.job.completion_time

    @loggable_as('job_exitcode')
    @property
    def _job_exitcode(self):
        if self.job:
            return self.job.exitcode

    @loggable_as('job_nodelist')
    @property
    def _job_nodelist(self):
        return self.job.nodelist if self.job else []

    def info(self):
        '''Provide live information for this test.

        This method is used by the front-end to print the status message
        during the test's execution. This function is also called to provide
        the message for the `check_info
        <config_reference.html#.logging[].handlers[].format>`__ logging
        attribute.
        By default, it returns a message reporting the test name, the current
        partition and the current programming environment that the test is
        currently executing on.

        .. versionadded:: 2.10

        :returns: a string with an informational message about this test

        .. note ::
           When overriding this method, you should pay extra attention on how
           you use the :class:`RegressionTest`'s attributes, because this
           method may be called at any point of the test's lifetime.
        '''

        ret = f'{self.display_name} /{self.hashcode}'
        if self.current_partition:
            ret += f' @{self.current_partition.fullname}'

        if self.current_environ:
            ret += f'+{self.current_environ.name}'

        return ret

    def is_local(self):
        '''Check if the test will execute locally.

        A test executes locally if the :attr:`local` attribute is set or if the
        current partition's scheduler does not support job submission.
        '''
        if self._current_partition is None:
            return self.local

        return self.local or self._current_partition.scheduler.is_local

    def is_fixture(self):
        '''Check if the test is a fixture.'''
        return getattr(self, '_rfm_is_fixture', False)

    def is_dry_run(self):
        '''Check if the test runs in dry-run mode.

        .. versionadded:: 4.1

        '''
        return self._rfm_dry_run

    def _resolve_fixtures(self):
        '''Resolve the fixture dependencies and inject the fixture handle.

        The fixture handle will point directly to the fixture object when the
        associated fixture uses a 'fork' action. However, when a fixture uses
        the 'join' action, the injected handle will point to a list with all
        the available fixture variants.
        '''

        current_part = self.current_partition.fullname
        current_env = self.current_environ.name

        # Get the declared and registered fixtures
        fixtures = type(self)._rfm_fixture_space
        registry = getattr(self, '_rfm_fixture_registry', None)

        # If this instance does not have a variant number, return
        if self.fixture_variant is None:
            return

        # Get the fixture variants required for this test variant.
        # This would retrieve the same information than when calling
        # ``type(self).get_variant_info(self.variant_num)['fixtures']``.
        target_fixt_variants = type(self).fixture_space[self.fixture_variant]

        for handle_name, f in fixtures.items():
            # Get the target variants for this fixture
            target_variants = target_fixt_variants[handle_name]

            # Prepare the getdep argumens based on the fixture's scope
            if f.scope == 'session':
                part = '*'
                environ = '*'
            elif f.scope == 'partition':
                part = None
                environ = '*'
            else:
                part = None
                environ = None

            # List to store all the targeted fixture variants
            deps = []

            # Scan the fixture registry and resolve the fixtures.
            # NOTE: The fixture registry can have multiple fixture instances
            # registered under the same fixture class. So the loop below must
            # also inspect the fixture data the instance was registered with.
            for fixt_name, fixt_data in registry[f.cls].items():
                if fixt_data.variables != f.variables:
                    continue
                elif f.scope != fixt_data.scope:
                    continue
                elif fixt_data.variant_num not in target_variants:
                    continue
                elif f.scope == 'partition':
                    if fixt_data.partitions[0] != current_part:
                        continue
                elif f.scope == 'environment':
                    if (fixt_data.environments[0] != current_env or
                        fixt_data.partitions[0] != current_part):
                        continue

                # Resolve the fixture
                deps.append(self.getdep(fixt_name, environ, part))

            if f.action == 'fork':
                # When using the fork action, a fixture handle can only have
                # a single fixture instance attached. This could only happen
                # if either any of the above ifs is buggy or if a fixture with
                # a fork action ever has more than one index per fork variant.
                # None of this can happen from user input, but this must stay
                # here to ensure the unit tests do not fail silently.
                if len(deps) > 1:
                    raise PipelineError(
                        f'fixture {handle_name!r} has more than one instances'
                    )

                deps = deps[0]

            # Inject the fixtures
            setattr(self, handle_name, deps)

    def _setup_paths(self):
        '''Setup the check's dynamic paths.'''
        self.logger.debug('Setting up test paths')
        try:
            runtime = rt.runtime()
            self._stagedir = runtime.make_stagedir(
                self.current_system.name, self._current_partition.name,
                self._current_environ.name, self.short_name
            )
            self._outputdir = runtime.make_outputdir(
                self.current_system.name, self._current_partition.name,
                self._current_environ.name, self.short_name
            )
        except OSError as e:
            raise PipelineError('failed to set up paths') from e

    def _create_job(self, job_type, force_local=False, **job_opts):
        '''Setup the job related to this check.'''

        if force_local:
            scheduler = getscheduler('local')()
            launcher = getlauncher('local')()
        else:
            scheduler = self._current_partition.scheduler
            launcher = self._current_partition.launcher_type()

        self.logger.debug(
            f'Setting up {type} job for test {self.name!r} '
            f'(scheduler: {scheduler.registered_name!r}, '
            f'launcher: {launcher.registered_name!r})'
        )

        if job_type == 'build':
            script_name = 'rfm_build.sh'
            job_name = f'rfm_build_{self.short_name}'
        elif job_type == 'run':
            script_name = 'rfm_job.sh'
            job_name = f'rfm_{self.short_name}'

        return Job.create(scheduler,
                          launcher,
                          name=job_name,
                          script_filename=script_name,
                          workdir=self._stagedir,
                          sched_access=self._current_partition.access,
                          **job_opts)

    def _setup_build_job(self, **job_opts):
        self._build_job = self._create_job(
            'build', self.local or self.build_locally, **job_opts
        )

    def _setup_run_job(self, **job_opts):
        self._job = self._create_job('run', self.local, **job_opts)

    def _setup_container_platform(self):
        try:
            self.container_platform.emit_prepare_commands(self.stagedir)
        except NotImplementedError:
            cplatf_name = self.current_partition.container_runtime
            if cplatf_name:
                try:
                    self.container_platform = ContainerPlatform.create_from(
                        cplatf_name, self.container_platform
                    )
                except ValueError:
                    pass

    @final
    def setup(self, partition, environ, **job_opts):
        '''The setup phase of the regression test pipeline.

        :arg partition: The system partition to set up this test for.
        :arg environ: The environment to set up this test for.
        :arg job_opts: Options to be passed through to the backend scheduler.
            When overriding this method users should always pass through
            ``job_opts`` to the base class method.
        :raises reframe.core.exceptions.ReframeError: In case of errors.

        .. warning::

           .. versionchanged:: 3.0
              You may not override this method directly unless you are in
              special test. See `here
              <migration_2_to_3.html#force-override-a-pipeline-method>`__ for
              more details.

           .. versionchanged:: 3.4
              Overriding this method directly in no longer allowed. See `here
              <migration_2_to_3.html#force-override-a-pipeline-method>`__ for
              more details.

        '''
        self._current_partition = partition
        self._current_environ = environ
        self._setup_paths()
        self._setup_build_job(**job_opts)
        self._setup_run_job(**job_opts)
        self._setup_container_platform()
        self._resolve_fixtures()

    def _mark_stagedir(self):
        (Path(self.stagedir) / '.rfm_mark').touch()

    def _requires_stagedir_contents(self):
        '''Return true if the contents of the stagedir need to be generated'''

        # Every time the stage directory is created a fresh mark is created.
        # Normally, this is wiped out before running the test, unless
        # `--dont-restage` is passed. In this case, we want to leave the
        # existing stagedir untouched.

        return not (Path(self.stagedir) / '.rfm_mark').exists()

    def _copy_to_stagedir(self, path):
        self.logger.debug(f'Copying {path} to stage directory')
        self.logger.debug(f'Symlinking files: {self.readonly_files}')
        try:
            osext.copytree_virtual(
                path, self._stagedir, self.readonly_files, dirs_exist_ok=True
            )
        except (OSError, ValueError, TypeError) as e:
            raise PipelineError('copying of files failed') from e
        else:
            self._mark_stagedir()

    def _clone_to_stagedir(self, url):
        self.logger.debug(f'Cloning URL {url} into stage directory')
        osext.git_clone(
            self.sourcesdir, self._stagedir,
            timeout=rt.runtime().get_option('general/0/git_timeout')
        )
        self._mark_stagedir()

    @final
    def compile(self):
        '''The compilation phase of the regression test pipeline.

        :raises reframe.core.exceptions.ReframeError: In case of errors.

        .. warning::

           .. versionchanged:: 3.0
              You may not override this method directly unless you are in
              special test. See `here
              <migration_2_to_3.html#force-override-a-pipeline-method>`__ for
              more details.

           .. versionchanged:: 3.4
              Overriding this method directly in no longer allowed. See `here
              <migration_2_to_3.html#force-override-a-pipeline-method>`__ for
              more details.

        '''

        # Copy the check's resources to the stage directory
        if self.sourcesdir:
            try:
                commonpath = os.path.commonpath([self.sourcesdir,
                                                 self.sourcepath])
            except ValueError:
                commonpath = None

            if commonpath:
                self.logger.warn(
                    f'sourcepath {self.sourcepath!r} is a subdirectory of '
                    f'sourcesdir {self.sourcesdir!r}, but it will be '
                    f'interpreted as relative to it'
                )

            if self._requires_stagedir_contents():
                if osext.is_url(self.sourcesdir):
                    self._clone_to_stagedir(self.sourcesdir)
                else:
                    self._copy_to_stagedir(os.path.join(self._prefix,
                                                        self.sourcesdir))

        # Set executable (only if hasn't been provided)
        if not hasattr(self, 'executable'):
            self.executable = os.path.join('.', self.unique_name)

        # Verify the sourcepath and determine the sourcepath in the stagedir
        if (os.path.isabs(self.sourcepath) or
                os.path.normpath(self.sourcepath).startswith('..')):
            raise PipelineError(
                'self.sourcepath is an absolute path or does not point to a '
                'subfolder or a file contained in self.sourcesdir: ' +
                self.sourcepath
            )

        staged_sourcepath = os.path.join(self._stagedir, self.sourcepath)
        if os.path.isdir(staged_sourcepath):
            if not self.build_system:
                # Try to guess the build system
                cmakelists = os.path.join(staged_sourcepath, 'CMakeLists.txt')
                configure_ac = os.path.join(staged_sourcepath, 'configure.ac')
                configure_in = os.path.join(staged_sourcepath, 'configure.in')
                if os.path.exists(cmakelists):
                    self.build_system = 'CMake'
                    self.build_system.builddir = 'rfm_build'
                elif (os.path.exists(configure_ac) or
                      os.path.exists(configure_in)):
                    self.build_system = 'Autotools'
                    self.build_system.builddir = 'rfm_build'
                else:
                    self.build_system = 'Make'

            self.build_system.srcdir = self.sourcepath
        else:
            if not self.build_system:
                self.build_system = 'SingleSource'

            self.build_system.srcfile = self.sourcepath
            self.build_system.executable = self.executable

        user_environ = Environment(self.unique_name,
                                   self.modules, self.env_vars.items())
        environs = [self._current_partition.local_env, self._current_environ,
                    user_environ, self._cdt_environ]
        self._build_job.time_limit = (
            self.build_time_limit or rt.runtime().get_option(
                f'systems/0/partitions/@{self.current_partition.name}'
                f'/time_limit')
        )
        # Get job options from managed resources and prepend them to
        # build_job_opts. We want any user supplied options to be able to
        # override those set by the framework.
        resources_opts = self._map_resources_to_jobopts()
        self._build_job.options = resources_opts + self._build_job.options
        with osext.change_dir(self._stagedir):
            # Prepare build job
            build_commands = [
                *self.prebuild_cmds,
                *self.build_system.emit_build_commands(self._current_environ),
                *self.postbuild_cmds
            ]
            try:
                self._build_job.prepare(
                    build_commands, environs,
                    self._current_partition.prepare_cmds,
                    login=rt.runtime().get_option('general/0/use_login_shell'),
                    trap_errors=True
                )
            except OSError as e:
                raise PipelineError('failed to prepare build job') from e

            if not self.is_dry_run():
                self._build_job.submit()

    @final
    def compile_wait(self):
        '''Wait for compilation phase to finish.

        .. versionadded:: 2.13

        .. warning::

           .. versionchanged:: 3.0
              You may not override this method directly unless you are in
              special test. See `here
              <migration_2_to_3.html#force-override-a-pipeline-method>`__ for
              more details.

           .. versionchanged:: 3.4
              Overriding this method directly in no longer allowed. See `here
              <migration_2_to_3.html#force-override-a-pipeline-method>`__ for
              more details.

        '''
        if self.is_dry_run():
            return

        self._build_job.wait()

        # We raise a BuildError when we an exit code and it is non zero
        if self._build_job.exitcode:
            raise BuildError(
                f'build job failed with exit code: {self._build_job.exitcode}'
            )

        with osext.change_dir(self._stagedir):
            self.build_system.post_build(self._build_job)

    @final
    def run(self):
        '''The run phase of the regression test pipeline.

        This call is non-blocking.
        It simply submits the job associated with this test and returns.

        .. warning::

           .. versionchanged:: 3.0
              You may not override this method directly unless you are in
              special test. See `here
              <migration_2_to_3.html#force-override-a-pipeline-method>`__ for
              more details.

           .. versionchanged:: 3.4
              Overriding this method directly in no longer allowed. See `here
              <migration_2_to_3.html#force-override-a-pipeline-method>`__ for
              more details.

        '''

        def _get_cp_env():
            '''Retrieve the container platform environment.'''
            try:
                cp_name = self.container_platform.name
                return self.current_partition.container_environs[cp_name]
            except KeyError:
                return None

        cp = self.container_platform
        if cp.image:
            # We replace executable and executable_opts in case of containers
            try:
                self.executable = cp.launch_command(self.stagedir)
                self.executable_opts = []
                prepare_container = cp.emit_prepare_commands(self.stagedir)
                if prepare_container:
                    self.prerun_cmds += prepare_container
            except NotImplementedError:
                raise PipelineError(
                    "no container runtime was configured; "
                    "consider setting the 'container_platform' test attribute "
                    "or the corresponding partition configuration setting"
                )

        self.job.num_tasks = self.num_tasks
        self.job.num_tasks_per_node = self.num_tasks_per_node
        self.job.num_tasks_per_core = self.num_tasks_per_core
        self.job.num_tasks_per_socket = self.num_tasks_per_socket
        self.job.num_cpus_per_task = self.num_cpus_per_task
        self.job.use_smt = self.use_multithreading
        self.job.time_limit = (self.time_limit or rt.runtime().get_option(
            f'systems/0/partitions/@{self.current_partition.name}/time_limit')
        )
        self.job.max_pending_time = self.max_pending_time
        self.job.exclusive_access = self.exclusive_access
        exec_cmd = [self.job.launcher.run_command(self.job),
                    self.executable, *self.executable_opts]

        if self.build_system:
            prepare_cmds = self.build_system.prepare_cmds()
        else:
            prepare_cmds = []

        commands = [
            *prepare_cmds,
            *self.prerun_cmds,
            ' '.join(exec_cmd).strip(),
            *self.postrun_cmds
        ]
        user_environ = Environment(self.unique_name,
                                   self.modules, self.env_vars.items())
        environs = [
            self._current_partition.local_env,
            self._current_environ,
            user_environ,
            self._cdt_environ
        ]
        if self.container_platform.image:
            cp_env = _get_cp_env()
            if cp_env:
                environs.insert(2, cp_env)

        # num_gpus_per_node is a managed resource
        if self.num_gpus_per_node:
            self.extra_resources.setdefault(
                '_rfm_gpu', {'num_gpus_per_node': self.num_gpus_per_node}
            )

        # Get job options from managed resources and prepend them to
        # job_opts. We want any user supplied options to be able to
        # override those set by the framework.
        resources_opts = self._map_resources_to_jobopts()
        self._job.options = resources_opts + self._job.options
        with osext.change_dir(self._stagedir):
            try:
                self.logger.debug('Generating the run script')
                self._job.prepare(
                    commands, environs,
                    self._current_partition.prepare_cmds,
                    rt.runtime().get_option('general/flex_alloc_strict'),
                    login=rt.runtime().get_option('general/0/use_login_shell'),
                    trap_errors=rt.runtime().get_option(
                        'general/0/trap_job_errors'
                    )
                )
            except OSError as e:
                raise PipelineError('failed to prepare run job') from e

            if not self.is_dry_run():
                self._job.submit()
                self.logger.debug(f'Spawned run job (id={self.job.jobid})')

        # Update num_tasks if test is flexible
        if self.job.sched_flex_alloc_nodes:
            self.num_tasks = self.job.num_tasks

    def _map_resources_to_jobopts(self):
        resources_opts = []
        # Combine all resources into one dictionary, where extra_resources
        # can overwrite _current_environ.resources
        combined_resources = {
            **self._current_environ.resources,
            **self.extra_resources
        }
        for r, v in combined_resources.items():
            resources_opts += self._current_partition.get_resource(r, **v)

        return resources_opts

    @final
    def compile_complete(self):
        '''Check if the build phase has completed.

        :returns: :class:`True` if the associated build job has finished,
            :class:`False` otherwise.

            If no job descriptor is yet associated with this test,
            :class:`True` is returned.
        :raises reframe.core.exceptions.ReframeError: In case of errors.

        '''
        if not self._build_job or self.is_dry_run():
            return True

        return self._build_job.finished()

    @final
    def run_complete(self):
        '''Check if the run phase has completed.

        :returns: :class:`True` if the associated job has finished,
            :class:`False` otherwise.

            If no job descriptor is yet associated with this test,
            :class:`True` is returned.
        :raises reframe.core.exceptions.ReframeError: In case of errors.

        .. warning::
           You may not override this method directly unless you are in
           special test. See `here
           <migration_2_to_3.html#force-override-a-pipeline-method>`__ for
           more details.


           .. versionchanged:: 3.4
              Overriding this method directly in no longer allowed. See `here
              <migration_2_to_3.html#force-override-a-pipeline-method>`__ for
              more details.

        '''
        if not self._job or self.is_dry_run():
            return True

        return self._job.finished()

    @final
    def run_wait(self):
        '''Wait for the run phase of this test to finish.

        :raises reframe.core.exceptions.ReframeError: In case of errors.

        .. warning::
           You may not override this method directly unless you are in
           special test. See `here
           <migration_2_to_3.html#force-override-a-pipeline-method>`__ for
           more details.

           .. versionchanged:: 3.4
              Overriding this method directly in no longer allowed. See `here
              <migration_2_to_3.html#force-override-a-pipeline-method>`__ for
              more details.

        '''
        if self.is_dry_run():
            return

        self._job.wait()

    @final
    def sanity(self):
        self.check_sanity()

    @final
    def performance(self):
        try:
            self.check_performance()
        except PerformanceError:
            if self.strict_check:
                raise

    @final
    def check_sanity(self):
        '''The sanity checking phase of the regression test pipeline.

        :raises reframe.core.exceptions.SanityError: If the sanity check fails.
        :raises reframe.core.exceptions.ReframeSyntaxError: If the sanity
            function cannot be resolved due to ambiguous syntax.

        .. warning::

           .. versionchanged:: 3.0
              You may not override this method directly unless you are in
              special test. See `here
              <migration_2_to_3.html#force-override-a-pipeline-method>`__ for
              more details.

           .. versionchanged:: 3.4
              Overriding this method directly is no longer allowed. See `here
              <migration_2_to_3.html#force-override-a-pipeline-method>`__ for
              more details.

        '''

        if hasattr(self, '_rfm_sanity'):
            # Using more than one type of syntax to set the sanity patterns is
            # not allowed. We can only make this check here, because
            # `sanity_patterns` can be set anywhere in the test before this
            # point.
            if hasattr(self, 'sanity_patterns'):
                raise ReframeError(
                    "you may not use simultaneously 'sanity_patterns' "
                    "and '@sanity_function' in a test"
                )

            self.sanity_patterns = self._rfm_sanity()

        if rt.runtime().get_option('general/0/trap_job_errors'):
            sanity_patterns = [
                sn.assert_eq(self.job.exitcode, 0,
                             msg='job exited with exit code {0}')
            ]
            if hasattr(self, 'sanity_patterns'):
                sanity_patterns.append(self.sanity_patterns)

            self.sanity_patterns = sn.all(sanity_patterns)
        elif not hasattr(self, 'sanity_patterns'):
            raise SanityError('sanity_patterns not set')

        if self.is_dry_run():
            return

        with osext.change_dir(self._stagedir):
            try:
                expected, message = self.__rfm_xfail_sanity__()
                success = sn.evaluate(self.sanity_patterns)
            except SanityError:
                if not expected:
                    raise
                else:
                    raise ExpectedFailureError(message)
            else:
                if expected:
                    raise UnexpectedSuccessError(message)

                if not success:
                    raise SanityError('<unknown>')

    def is_performance_check(self):
        '''Return :obj:`True` if the test is a performance test.'''
        return self.perf_variables or hasattr(self, 'perf_patterns')

    @final
    def check_performance(self):
        '''The performance checking phase of the regression test pipeline.

        :raises reframe.core.exceptions.SanityError: If the performance check
            fails.

        .. warning::

           .. versionchanged:: 3.0
              You may not override this method directly unless you are in
              special test. See `here
              <migration_2_to_3.html#force-override-a-pipeline-method>`__ for
              more details.

           .. versionchanged:: 3.4
              Overriding this method directly in no longer allowed. See `here
              <migration_2_to_3.html#force-override-a-pipeline-method>`__ for
              more details.

        '''

        if not self.is_performance_check():
            return

        perf_patterns = getattr(self, 'perf_patterns', None)

        if perf_patterns is not None and self.perf_variables:
            # We can only make this check here, because variables can be set
            # anywhere in the test before this point.
            raise ReframeError(
                "you may not use simultaneously 'perf_patterns' and "
                "'perf_variables' in a test"
            )

        # Convert `perf_patterns` to `perf_variables`
        if perf_patterns:
            for var, expr in self.perf_patterns.items():
                # Retrieve the unit from the reference tuple
                key = f'{self._current_partition.fullname}:{var}'
                try:
                    unit = self.reference[key][3]
                    if unit is None:
                        unit = ''
                except KeyError:
                    unit = ''

                self.perf_variables[var] = sn.make_performance_function(expr,
                                                                        unit)

        # Evaluate the performance function and retrieve the metrics
        xfailures = {}
        with osext.change_dir(self._stagedir):
            for tag, expr in self.perf_variables.items():
                try:
                    value = expr.evaluate() if not self.is_dry_run() else None
                    unit = expr.unit
                except Exception as e:
                    logging.getlogger().warning(
                        f'skipping evaluation of performance variable '
                        f'{tag!r}: {e}'
                    )
                    continue

                key = f'{self._current_partition.fullname}:{tag}'
                try:
                    ref = self.reference[key]
                    if isinstance(ref, _XFailReference):
                        xfailures[key] = ref.message
                        ref = ref.data

                    # If units are also provided in the reference, raise
                    # a warning if they match with the units provided by
                    # the performance function.
                    if len(ref) == 4:
                        if ref[3] != unit:
                            logging.getlogger().warning(
                                f'reference unit ({key!r}) for the '
                                f'performance variable {tag!r} '
                                f'does not match the unit specified '
                                f'in the performance function ({unit!r}): '
                                f'{unit!r} will be used'
                            )

                        # Pop the unit from the ref tuple (redundant)
                        ref = ref[:3]
                except KeyError:
                    if self.require_reference:
                        raise PerformanceError(
                            f'no reference value found for '
                            f'performance variable {tag!r} on '
                            f'system {self._current_partition.fullname!r}'
                        ) from None

                    ref = (0, None, None)

                self._perfvalues[key] = [value, *ref, unit, None]

        if self.is_dry_run():
            return

        class _PerfErrorBuilder:
            '''Manage the different types of performance errors'''

            def __init__(self):
                self._messages = {}
                self._total_messages = 0

            def _fmtperf(self, tag, val, unit, ref, low_thres, high_thres):
                lower, upper = sn.reference_bounds(ref, low_thres, high_thres)
                return (f'{tag}={val} {unit}, expected {ref} '
                        f'(l={lower}, u={upper})')

            def _add_error(self, kind, msg):
                self._messages.setdefault(kind, [])
                self._messages[kind].append(msg)
                self._total_messages += 1

            def add_fail(self, tag, val, unit, ref, low_thr, high_thr):
                msg = self._fmtperf(tag, val, unit, ref, low_thr, high_thr)
                self._add_error('fail', msg)

            def add_xfail(self, reason):
                self._add_error('xfail', reason)

            def add_xpass(self, tag, val, unit, ref, low_thr, high_thr):
                msg = self._fmtperf(tag, val, unit, ref, low_thr, high_thr)
                self._add_error('xpass', msg)

            def raise_error(self):
                '''Raise the right error based on collected data'''

                if 'fail' in self._messages:
                    raise PerformanceError(str(self))
                elif 'xpass' in self._messages:
                    raise UnexpectedSuccessError(str(self))
                elif 'xfail' in self._messages:
                    msg = ', '.join(self._messages['xfail'])
                    raise ExpectedFailureError(msg)

            def __str__(self):
                def _fmt_errors(errlist, indent=''):
                    indent += 2*' '
                    ret = ''
                    if len(errlist) > 1:
                        ret += f'\n{indent}'

                    ret += f'\n{indent}'.join(errlist)
                    return ret

                indent = 6*' '
                delim = f'\n{indent}' if self._total_messages > 1 else ''
                ret = ''
                for state, errlist in self._messages.items():
                    if state == 'fail':
                        ret += delim + 'failed to meet reference(s): '
                        ret += _fmt_errors(errlist, indent)
                    elif state == 'xpass':
                        ret += delim + 'reference(s) met unexpectedly: '
                        ret += _fmt_errors(errlist, indent)

                return ret

        # Check the performance variables against their references.
        errors = _PerfErrorBuilder()
        for key, values in self._perfvalues.items():
            val, ref, low_thres, high_thres, unit, _ = values

            # Verify that val is a number
            if not isinstance(val, numbers.Number):
                raise SanityError(
                    f'the value extracted for performance variable '
                    f'{key!r} is not a number: {val}'
                )

            tag = key.split(':')[-1]
            try:
                sn.evaluate(
                    sn.assert_reference(val, ref, low_thres, high_thres)
                )
            except SanityError:
                if key in xfailures:
                    errors.add_xfail(xfailures[key])
                    self._perfvalues[key][-1] = 'xfail'
                else:
                    errors.add_fail(tag, val, unit, ref, low_thres, high_thres)
                    self._perfvalues[key][-1] = 'fail'
            else:
                if key in xfailures:
                    errors.add_xpass(tag, val, unit, ref,
                                     low_thres, high_thres)
                    self._perfvalues[key][-1] = 'xpass'
                else:
                    self._perfvalues[key][-1] = 'pass'

        errors.raise_error()

    def _copy_job_files(self, job, dst):
        if job is None:
            return

        stdout = os.path.join(self._stagedir, job.stdout)
        stderr = os.path.join(self._stagedir, job.stderr)
        script = os.path.join(self._stagedir, job.script_filename)
        shutil.copy(stdout, dst)
        shutil.copy(stderr, dst)
        shutil.copy(script, dst)

    def _copy_to_outputdir(self):
        '''Copy check's interesting files to the output directory.'''
        self.logger.debug('Copying test files to output directory')
        self._copy_job_files(self._job, self.outputdir)
        self._copy_job_files(self._build_job, self.outputdir)

        with osext.change_dir(self.stagedir):
            # Copy files specified by the user, but expand any glob patterns
            keep_files = itertools.chain(
                *(glob.iglob(f) for f in self.keep_files)
            )
            for f in keep_files:
                f = os.path.abspath(f)
                if os.path.isdir(f):
                    # We need to keep the directory structure when copying
                    # over to outputdir
                    dst = os.path.join(
                        self.outputdir, os.path.relpath(f, self.stagedir)
                    )
                    osext.copytree(f, dst, dirs_exist_ok=True)
                else:
                    shutil.copy2(f, self.outputdir)

    @final
    def cleanup(self, remove_files=False):
        '''The cleanup phase of the regression test pipeline.

        :arg remove_files: If :class:`True`, the stage directory associated
            with this test will be removed.

        .. warning::

           .. versionchanged:: 3.0
              You may not override this method directly unless you are in
              special test. See `here
              <migration_2_to_3.html#force-override-a-pipeline-method>`__ for
              more details.

           .. versionchanged:: 3.4
              Overriding this method directly in no longer allowed. See `here
              <migration_2_to_3.html#force-override-a-pipeline-method>`__ for
              more details.

        '''
        if self.is_dry_run():
            return

        aliased = os.path.samefile(self._stagedir, self._outputdir)
        if aliased:
            self.logger.debug(
                'outputdir and stagedir are the same; copying skipped'
            )
        else:
            self._copy_to_outputdir()

        if remove_files:
            self.logger.debug('Removing stage directory')
            osext.rmtree(self._stagedir)

    # Dependency API

    def user_deps(self):
        return util.SequenceView(self._userdeps)

    def depends_on(self, target, how=None, *args, **kwargs):
        '''Add a dependency to another test.

        :arg target: The name of the test that this one will depend on.
        :arg how: A callable that defines how the test cases of this test
            depend on the the test cases of the target test.
            This callable should accept two arguments:

            - The source test case (i.e., a test case of this test)
              represented as a two-element tuple containing the names of the
              partition and the environment of the current test case.
            - Test destination test case (i.e., a test case of the target
              test) represented as a two-element tuple containing the names of
              the partition and the environment of the current target test
              case.

            It should return :class:`True` if a dependency between the source
            and destination test cases exists, :class:`False` otherwise.

            This function will be called multiple times by the framework when
            the test DAG is constructed, in order to determine the
            connectivity of the two tests.

            In the following example, this test depends on ``T1`` when their
            partitions match, otherwise their test cases are independent.

            .. code-block:: python

                def by_part(src, dst):
                    p0, _ = src
                    p1, _  = dst
                    return p0 == p1

                self.depends_on('T0', how=by_part)

            The framework offers already a set of predefined relations between
            the test cases of inter-dependent tests. See the
            :mod:`reframe.utility.udeps` for more details.

            The default ``how`` function is
            :func:`reframe.utility.udeps.by_case`, where test cases on
            different partitions and environments are independent.

        .. seealso::
           - :doc:`dependencies`
           - :ref:`test-case-deps-management`



        .. versionadded:: 2.21

        .. versionchanged:: 3.3
           Dependencies between test cases from different partitions are now
           allowed. The ``how`` argument now accepts a callable.

         .. deprecated:: 3.3
            Passing an integer to the ``how`` argument as well as using the
            ``subdeps`` argument is deprecated.

        .. versionchanged:: 4.0.0
           Passing an integer to the ``how`` argument is no longer supported.

        '''
        if not isinstance(target, str):
            raise TypeError("target argument must be of type: `str'")

        if how is None:
            how = udeps.by_case

        if not callable(how):
            raise TypeError("'how' argument must be callable")

        self._userdeps.append((target, how))

    def getdep(self, target, environ=None, part=None):
        '''Retrieve the test case of a target dependency.

        :arg target: The name of the target dependency to be retrieved.
        :arg environ: The name of the programming environment that will be
            used to retrieve the test case of the target test. If ``None``,
            :attr:`RegressionTest.current_environ` will be used.

        .. versionadded:: 2.21

        .. versionchanged:: 3.8.0
           Setting ``environ`` or ``part`` to ``'*'`` will skip the match
           check on the environment and partition, respectively.

        '''
        if self.current_environ is None:
            raise DependencyError(
                'cannot resolve dependencies before the setup phase'
            )

        if environ is None:
            environ = self.current_environ.name

        if part is None:
            part = self.current_partition.name

        if self._case is None or self._case() is None:
            raise DependencyError('no test case is associated with this test')

        for d in self._case().deps:
            mask = int(d.check.unique_name == target)
            mask |= (int(d.partition.name == part) | int(part == '*')) << 1
            mask |= (int(d.environ.name == environ) | int(environ == '*')) << 2
            if mask == 7:
                return d.check

        raise DependencyError(f'could not resolve dependency to ({target!r}, '
                              f'{part!r}, {environ!r})')

    def skip(self, msg=None):
        '''Skip test.

        :arg msg: A message explaining why the test was skipped.

        .. versionadded:: 3.5.1
        '''
        raise SkipTestError(msg)

    def skip_if(self, cond, msg=None):
        '''Skip test if condition is true.

        :arg cond: The condition to check for skipping the test.
        :arg msg: A message explaining why the test was skipped.

        .. versionadded:: 3.5.1
        '''
        if cond:
            self.skip(msg)

    def skip_if_no_procinfo(self, msg=None):
        '''Skip test if no processor topology information is available.

        This method has effect only if called after the ``setup`` stage.

        :arg msg: A message explaining why the test was skipped.
            If not specified, a default message will be used.

        .. versionadded:: 3.9.1
        '''
        if not self.current_partition:
            return

        proc = self.current_partition.processor
        pname = self.current_partition.fullname
        if msg is None:
            msg = f'no topology information found for partition {pname!r}'

        self.skip_if(not proc.info, msg)

    def __str__(self):
        return f'{self.unique_name} [{self.display_name}]'

    def __eq__(self, other):
        if not isinstance(other, RegressionTest):
            return NotImplemented

        return self.unique_name == other.unique_name

    def __hash__(self):
        return hash(self.unique_name)

    def __rfm_json_decode__(self, json):
        # 'tags' are decoded as list, so we convert them to a set
        self.tags = set(json['tags'])

    def __rfm_xfail_sanity__(self):
        return False, ''


class RunOnlyRegressionTest(RegressionTest, special=True):
    '''Base class for run-only regression tests.

    This class is also directly available under the top-level :mod:`reframe`
    module.
    '''

    _rfm_regression_class_kind = _RFM_TEST_KIND_RUN

    def setup(self, partition, environ, **job_opts):
        '''The setup stage of the regression test pipeline.

        Similar to the :func:`RegressionTest.setup`, except that no build job
        is created for this test.
        '''
        self._current_partition = partition
        self._current_environ = environ
        self._setup_paths()
        self._setup_run_job(**job_opts)
        self._setup_container_platform()
        self._resolve_fixtures()

    def compile(self):
        '''The compilation phase of the regression test pipeline.

        This is a no-op for this type of test.
        '''

    def compile_wait(self):
        '''Wait for compilation phase to finish.

        This is a no-op for this type of test.
        '''

    def run(self):
        '''The run phase of the regression test pipeline.

        The resources of the test are copied to the stage directory and the
        rest of execution is delegated to the :func:`RegressionTest.run()`.
        '''
        if self.sourcesdir and self._requires_stagedir_contents():
            if osext.is_url(self.sourcesdir):
                self._clone_to_stagedir(self.sourcesdir)
            else:
                self._copy_to_stagedir(os.path.join(self._prefix,
                                                    self.sourcesdir))

        super().run()


class CompileOnlyRegressionTest(RegressionTest, special=True):
    '''Base class for compile-only regression tests.

    These tests are by default local and will skip the run phase of the
    regression test pipeline.

    The standard output and standard error of the test will be set to those of
    the compilation stage.

    Compile-only tests do not need to define a sanity checking function, since
    the compile stage will always fail if the compilation fails.
    However, if a sanity function is defined, it will be used to validate the
    test.

    This class is also directly available under the top-level :mod:`reframe`
    module.

    .. versionchanged:: 4.6

       Compile-only tests do not require an explicit sanity checking function.

    '''

    _rfm_regression_class_kind = _RFM_TEST_KIND_COMPILE

    def setup(self, partition, environ, **job_opts):
        '''The setup stage of the regression test pipeline.

        Similar to the :func:`RegressionTest.setup`, except that no run job
        is created for this test.
        '''
        # No need to setup the job for compile-only checks
        self._current_partition = partition
        self._current_environ = environ
        self._setup_paths()
        self._setup_build_job(**job_opts)
        self._setup_container_platform()
        self._resolve_fixtures()

    @property
    @deferrable
    def stdout(self):
        return self.build_job.stdout if self.build_job else None

    @property
    @deferrable
    def stderr(self):
        return self.build_job.stderr if self.build_job else None

    def run(self):
        '''The run stage of the regression test pipeline.

        Implemented as no-op.
        '''

    def run_wait(self):
        '''Wait for this test to finish.

        Implemented as no-op
        '''

    def check_sanity(self):
        # If no sanity function is defined, then use an identity expression
        if (not hasattr(self, '_rfm_sanity') and
            not hasattr(self, 'sanity_patterns')):
            self.sanity_patterns = sn.assert_true(1)

        super().check_sanity()<|MERGE_RESOLUTION|>--- conflicted
+++ resolved
@@ -42,13 +42,9 @@
 from reframe.core.exceptions import (BuildError, DependencyError,
                                      PerformanceError, PipelineError,
                                      SanityError, SkipTestError,
-<<<<<<< HEAD
                                      ExpectedFailureError,
                                      UnexpectedSuccessError,
-                                     ReframeSyntaxError)
-=======
                                      ReframeError)
->>>>>>> 7611a6a0
 from reframe.core.meta import RegressionTestMeta
 from reframe.core.schedulers import Job
 
