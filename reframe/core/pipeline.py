--- conflicted
+++ resolved
@@ -78,58 +78,6 @@
 DEPEND_FULLY = 3
 
 
-<<<<<<< HEAD
-def _run_hooks(name=None):
-    def _deco(func):
-        def hooks(obj, kind):
-            if name is None:
-                fn_name = func.__name__
-                if fn_name == '__init__':
-                    fn_name = 'init'
-
-                hook_name = kind + fn_name
-            elif name is not None and name.startswith(kind):
-                hook_name = name
-            else:
-                # Just any name that does not exist
-                hook_name = 'xxx'
-
-            func_names = set()
-            disabled_hooks = set()
-            func_list = []
-            for cls in type(obj).mro():
-                if hasattr(cls, '_rfm_disabled_hooks'):
-                    disabled_hooks |= cls._rfm_disabled_hooks
-
-                try:
-                    funcs = cls._rfm_pipeline_hooks.get(hook_name, [])
-                    if any(fn.__name__ in func_names for fn in funcs):
-                        # hook has been overriden
-                        continue
-
-                    func_names |= {fn.__name__ for fn in funcs}
-                    func_list += funcs
-                except AttributeError:
-                    pass
-
-            # Remove the disabled hooks before returning
-            return [fn for fn in func_list
-                    if fn.__name__ not in disabled_hooks]
-
-        '''Run the hooks before and after func.'''
-        @functools.wraps(func)
-        def _fn(obj, *args, **kwargs):
-            for h in hooks(obj, 'pre_'):
-                h(obj)
-
-            func(obj, *args, **kwargs)
-            for h in hooks(obj, 'post_'):
-                h(obj)
-
-        return _fn
-
-    return _deco
-=======
 _PIPELINE_STAGES = (
     '__init__',
     'setup',
@@ -139,7 +87,6 @@
     'performance',
     'cleanup'
 )
->>>>>>> 42edd306
 
 
 def final(fn):
@@ -819,18 +766,14 @@
                         os.path.dirname(inspect.getfile(cls))
                     )
 
-<<<<<<< HEAD
-=======
         # Attach the hooks to the pipeline stages
         for stage in _PIPELINE_STAGES:
             cls._add_hooks(stage)
 
         # Initialize the test
->>>>>>> 42edd306
         obj.__rfm_init__(name, prefix)
         return obj
 
-    @_run_hooks()
     def __init__(self):
         pass
 
