--- conflicted
+++ resolved
@@ -20,9 +20,6 @@
 class RegressionTestMeta(type):
 
     class MetaNamespace(namespaces.LocalNamespace):
-<<<<<<< HEAD
-        '''Custom namespace to control the cls attribute assignment.'''
-=======
         '''Custom namespace to control the cls attribute assignment.
 
         Regular Python class attributes can be overriden by either
@@ -33,7 +30,6 @@
         updated multiple times within the same class body. A parameter's
         value may not be updated more than once within the same class body.
         '''
->>>>>>> dcab64b6
 
         def __setitem__(self, key, value):
             if isinstance(value, variables.TestVar):
@@ -120,8 +116,7 @@
 
         # Directives to add/modify a regression test variable
         namespace['variable'] = variables.TestVar
-<<<<<<< HEAD
-        namespace['required'] = variables.UndefineVar()
+        namespace['required'] = variables.Undefined
 
         # Insert the directives
         dir_registry = directives.DirectiveRegistry()
@@ -130,9 +125,6 @@
             namespace[fn_name] = fn_dir_add
 
         namespace['_rfm_dir_registry'] = dir_registry
-=======
-        namespace['required'] = variables.Undefined
->>>>>>> dcab64b6
         return metacls.MetaNamespace(namespace)
 
     def __new__(metacls, name, bases, namespace, **kwargs):
