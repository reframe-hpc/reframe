# Copyright 2016-2021 Swiss National Supercomputing Centre (CSCS/ETH Zurich)
# ReFrame Project Developers. See the top-level LICENSE file for details.
#
# SPDX-License-Identifier: BSD-3-Clause

#
# Meta-class for creating regression tests.
#


<<<<<<< HEAD
import functools

import reframe.core.directives as directives
=======
>>>>>>> 42edd306
import reframe.core.namespaces as namespaces
import reframe.core.parameters as parameters
import reframe.core.variables as variables
from reframe.core.exceptions import ReframeSyntaxError

from reframe.core.exceptions import ReframeSyntaxError
from reframe.core.hooks import HookRegistry


class RegressionTestMeta(type):

    class MetaNamespace(namespaces.LocalNamespace):
        '''Custom namespace to control the cls attribute assignment.

        Regular Python class attributes can be overriden by either
        parameters or variables respecting the order of execution.
        A variable or a parameter may not be declared more than once in the
        same class body. Overriding a variable with a parameter or the other
        way around has an undefined behaviour. A variable's value may be
        updated multiple times within the same class body. A parameter's
        value may not be updated more than once within the same class body.
        '''

        def __setitem__(self, key, value):
            if isinstance(value, variables.TestVar):
                # Insert the attribute in the variable namespace
                self['_rfm_local_var_space'][key] = value
                value.__set_name__(self, key)

                # Override the regular class attribute (if present)
                self._namespace.pop(key, None)

            elif isinstance(value, parameters.TestParam):
                # Insert the attribute in the parameter namespace
                self['_rfm_local_param_space'][key] = value

                # Override the regular class attribute (if present)
                self._namespace.pop(key, None)

            elif key in self['_rfm_local_param_space']:
                raise ValueError(
                    f'cannot override parameter {key!r}'
                )
            else:
                # Insert the items manually to overide the namespace clash
                # check from the base namespace.
                self._namespace[key] = value

        def __getitem__(self, key):
            '''Expose and control access to the local namespaces.

            Variables may only be retrieved if their value has been previously
            set. Accessing a parameter in the class body is disallowed (the
            actual test parameter is set during the class instantiation).
            '''
            try:
                return super().__getitem__(key)
            except KeyError as err:
                try:
                    # Handle variable access
                    return self['_rfm_local_var_space'][key]

                except KeyError:
                    # Handle parameter access
                    if key in self['_rfm_local_param_space']:
                        raise ValueError(
                            'accessing a test parameter from the class '
                            'body is disallowed'
                        ) from None
                    else:
                        # As the last resource, look if key is a variable in
                        # any of the base classes. If so, make its value
                        # available in the current class' namespace.
                        for b in self['_rfm_bases']:
                            if key in b._rfm_var_space:
                                # Store a deep-copy of the variable's
                                # value and return.
                                v = b._rfm_var_space[key].default_value
                                self._namespace[key] = v
                                return self._namespace[key]

                        # If 'key' is neither a variable nor a parameter,
                        # raise the exception from the base __getitem__.
                        raise err from None

    @classmethod
    def __prepare__(metacls, name, bases, **kwargs):
        namespace = super().__prepare__(name, bases, **kwargs)

        # Keep reference to the bases inside the namespace
        namespace['_rfm_bases'] = [
            b for b in bases if hasattr(b, '_rfm_var_space')
        ]

        # Regression test parameter space defined at the class level
        local_param_space = namespaces.LocalNamespace()
        namespace['_rfm_local_param_space'] = local_param_space

        # Directive to insert a regression test parameter directly in the
        # class body as: `P0 = parameter([0,1,2,3])`.
        namespace['parameter'] = parameters.TestParam

        # Regression test var space defined at the class level
        local_var_space = namespaces.LocalNamespace()
        namespace['_rfm_local_var_space'] = local_var_space

        # Directives to add/modify a regression test variable
        namespace['variable'] = variables.TestVar
        namespace['required'] = variables.Undefined

        # Insert the directives
        dir_registry = directives.DirectiveRegistry()
        for fn_name in directives.NAMES:
            fn_dir_add = functools.partial(dir_registry.add, fn_name)
            namespace[fn_name] = fn_dir_add

        namespace['_rfm_dir_registry'] = dir_registry
        return metacls.MetaNamespace(namespace)

    def __new__(metacls, name, bases, namespace, **kwargs):
        return super().__new__(metacls, name, bases, dict(namespace), **kwargs)

    def __init__(cls, name, bases, namespace, **kwargs):
        super().__init__(name, bases, namespace, **kwargs)

        # Create a set with the attribute names already in use.
        cls._rfm_dir = set()
        for base in bases:
            if hasattr(base, '_rfm_dir'):
                cls._rfm_dir.update(base._rfm_dir)

        used_attribute_names = set(cls._rfm_dir)

        # Build the var space and extend the target namespace
        variables.VarSpace(cls, used_attribute_names)
        used_attribute_names.update(cls._rfm_var_space.vars)

        # Build the parameter space
        parameters.ParamSpace(cls, used_attribute_names)

        # Update used names set with the local __dict__
        cls._rfm_dir.update(cls.__dict__)

        # Set up the hooks for the pipeline stages based on the _rfm_attach
        # attribute; all dependencies will be resolved first in the post-setup
        # phase if not assigned elsewhere
        hooks = HookRegistry.create(namespace)
        for b in bases:
            if hasattr(b, '_rfm_pipeline_hooks'):
                hooks.update(getattr(b, '_rfm_pipeline_hooks'))

<<<<<<< HEAD
        def apply_directives(obj):
            directives.apply(cls, obj)
            directives.reset(cls)

        if hasattr(cls, '__rfm_init__'):
            orig_rfm_init = cls.__rfm_init__

            def augmented_init(obj, *args, **kwargs):
                orig_rfm_init(obj, *args, **kwargs)
                apply_directives(obj)

            cls.__rfm_init__ = augmented_init

        cls._rfm_pipeline_hooks = hooks
        cls._rfm_disabled_hooks = set()
=======
        cls._rfm_pipeline_hooks = hooks  # HookRegistry(local_hooks)
>>>>>>> 42edd306
        cls._final_methods = {v.__name__ for v in namespace.values()
                              if hasattr(v, '_rfm_final')}

        # Add the final functions from its parents
        cls._final_methods.update(*(b._final_methods for b in bases
                                    if hasattr(b, '_final_methods')))

        if hasattr(cls, '_rfm_special_test') and cls._rfm_special_test:
            return

        for v in namespace.values():
            if not hasattr(v, '__name__'):
                continue

            for b in bases:
                if not hasattr(b, '_final_methods'):
                    continue

                if callable(v) and v.__name__ in b._final_methods:
                    msg = (f"'{cls.__qualname__}.{v.__name__}' attempts to "
                           f"override final method "
                           f"'{b.__qualname__}.{v.__name__}'; "
                           f"you should use the pipeline hooks instead")
                    raise ReframeSyntaxError(msg)

    def __call__(cls, *args, **kwargs):
        '''Intercept reframe-specific constructor arguments.

        When registering a regression test using any supported decorator,
        this decorator may pass additional arguments to the class constructor
        to perform specific reframe-internal actions. This gives extra control
        over the class instantiation process, allowing reframe to instantiate
        the regression test class differently if this class was registered or
        not (e.g. when deep-copying a regression test object). These interal
        arguments must be intercepted before the object initialization, since
        these would otherwise affect the __init__ method's signature, and these
        internal mechanisms must be fully transparent to the user.
        '''
        obj = cls.__new__(cls, *args, **kwargs)

        # Intercept constructor arguments
        kwargs.pop('_rfm_use_params', None)

        obj.__init__(*args, **kwargs)
        return obj

    def __getattr__(cls, name):
        ''' Attribute lookup method for the MetaNamespace.

        This metaclass implements a custom namespace, where built-in `variable`
        and `parameter` types are stored in their own sub-namespaces (see
        :class:`reframe.core.meta.RegressionTestMeta.MetaNamespace`).
        This method will perform an attribute lookup on these sub-namespaces if
        a call to the default `__getattribute__` method fails to retrieve the
        requested class attribute.
        '''
        try:
            return cls._rfm_var_space.vars[name]
        except KeyError:
            try:
                return cls._rfm_param_space.params[name]
            except KeyError:
                raise AttributeError(
                    f'class {cls.__qualname__!r} has no attribute {name!r}'
                ) from None

    @property
    def param_space(cls):
        # Make the parameter space available as read-only
        return cls._rfm_param_space

    def is_abstract(cls):
        '''Check if the class is an abstract test.

        This is the case when some parameters are undefined, which results in
        the length of the parameter space being 0.

        :return: bool indicating wheteher the test has undefined parameters.

        :meta private:
        '''
        return len(cls.param_space) == 0<|MERGE_RESOLUTION|>--- conflicted
+++ resolved
@@ -8,12 +8,6 @@
 #
 
 
-<<<<<<< HEAD
-import functools
-
-import reframe.core.directives as directives
-=======
->>>>>>> 42edd306
 import reframe.core.namespaces as namespaces
 import reframe.core.parameters as parameters
 import reframe.core.variables as variables
@@ -165,25 +159,7 @@
             if hasattr(b, '_rfm_pipeline_hooks'):
                 hooks.update(getattr(b, '_rfm_pipeline_hooks'))
 
-<<<<<<< HEAD
-        def apply_directives(obj):
-            directives.apply(cls, obj)
-            directives.reset(cls)
-
-        if hasattr(cls, '__rfm_init__'):
-            orig_rfm_init = cls.__rfm_init__
-
-            def augmented_init(obj, *args, **kwargs):
-                orig_rfm_init(obj, *args, **kwargs)
-                apply_directives(obj)
-
-            cls.__rfm_init__ = augmented_init
-
-        cls._rfm_pipeline_hooks = hooks
-        cls._rfm_disabled_hooks = set()
-=======
         cls._rfm_pipeline_hooks = hooks  # HookRegistry(local_hooks)
->>>>>>> 42edd306
         cls._final_methods = {v.__name__ for v in namespace.values()
                               if hasattr(v, '_rfm_final')}
 
