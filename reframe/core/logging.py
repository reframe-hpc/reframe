--- conflicted
+++ resolved
@@ -4,11 +4,8 @@
 # SPDX-License-Identifier: BSD-3-Clause
 
 import abc
-<<<<<<< HEAD
 import asyncio
-=======
 import itertools
->>>>>>> 9984f7ab
 import logging
 import logging.handlers
 import numbers
