--- conflicted
+++ resolved
@@ -36,12 +36,9 @@
 
 # Import the schedulers modules to trigger their registration
 import reframe.core.schedulers.local   # noqa: F401, F403
-import reframe.core.schedulers.slurm   # noqa: F401, F403
+import reframe.core.schedulers.lsf     # noqa: F401, F403
+import reframe.core.schedulers.oar     # noqa: F401, F403
 import reframe.core.schedulers.pbs     # noqa: F401, F403
 import reframe.core.schedulers.sge     # noqa: F401, F403
-import reframe.core.schedulers.torque  # noqa: F401, F403
-<<<<<<< HEAD
-import reframe.core.schedulers.oar     # noqa: F401, F403
-=======
-import reframe.core.schedulers.lsf     # noqa: F401, F403
->>>>>>> aacf20f8
+import reframe.core.schedulers.slurm   # noqa: F401, F403
+import reframe.core.schedulers.torque  # noqa: F401, F403