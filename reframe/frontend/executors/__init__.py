# Copyright 2016-2024 Swiss National Supercomputing Centre (CSCS/ETH Zurich)
# ReFrame Project Developers. See the top-level LICENSE file for details.
#
# SPDX-License-Identifier: BSD-3-Clause

import abc
import asyncio
import contextlib
import copy
import itertools
import os
import signal
import sys
import time
import weakref

import reframe.core.fields as fields
import reframe.core.logging as logging
import reframe.core.runtime as runtime
import reframe.frontend.dependencies as dependencies
import reframe.utility.jsonext as jsonext
import reframe.utility.typecheck as typ
from reframe.core.exceptions import (AbortTaskError,
                                     FailureLimitError,
                                     ForceExitError,
<<<<<<< HEAD
                                     KeyboardError,
=======
                                     JobNotStartedError,
                                     LoggingError,
>>>>>>> 9984f7ab
                                     RunSessionTimeout,
                                     SkipTestError,
                                     StatisticsError,
                                     TaskExit)
from reframe.core.schedulers.local import LocalJobScheduler
from reframe.frontend.printer import PrettyPrinter
from reframe.utility.osext import all_tasks

ABORT_REASONS = (AssertionError, FailureLimitError, KeyboardError,
                 KeyboardInterrupt, ForceExitError, RunSessionTimeout)


class TestStats:
    '''Stores test case statistics.'''

    def __init__(self):
        # Tasks per run stored as follows: [[run0_tasks], [run1_tasks], ...]
        self._alltasks = [[]]

    def add_task(self, task):
        current_run = runtime.runtime().current_run
        if current_run == len(self._alltasks):
            self._alltasks.append([])

        self._alltasks[current_run].append(task)

    def runs(self):
        for runid, tasks in enumerate(self._alltasks):
            yield runid, tasks

    def tasks(self, run=-1):
        if run is None:
            yield from itertools.chain(*self._alltasks)
        else:
            try:
                yield from self._alltasks[run]
            except IndexError:
                raise StatisticsError(f'no such run: {run}') from None

    def failed(self, run=-1):
        return [t for t in self.tasks(run) if t.failed]

    def skipped(self, run=-1):
        return [t for t in self.tasks(run) if t.skipped]

    def aborted(self, run=-1):
        return [t for t in self.tasks(run) if t.aborted]

    def completed(self, run=-1):
        return [t for t in self.tasks(run) if t.completed]

    def num_cases(self, run=-1):
        return sum(1 for _ in self.tasks(run))

    @property
    def num_runs(self):
        return len(self._alltasks)


class TestCase:
    '''A combination of a regression check, a system partition
    and a programming environment.
    '''

    def __init__(self, check, partition, environ):
        self._check_orig = check
        self._check = check
        self._partition = partition
        self._environ = environ
        self._deps = []
        self._is_ready = False

        # Incoming dependencies
        self.in_degree = 0

        # Level in the dependency chain
        self.level = 0

    def __iter__(self):
        # Allow unpacking a test case with a single liner:
        #       c, p, e = case
        return iter([self._check, self._partition, self._environ])

    def __hash__(self):
        return (hash(self.check.unique_name) ^
                hash(self.partition.fullname) ^
                hash(self.environ.name))

    def __eq__(self, other):
        if not isinstance(other, type(self)):
            return NotImplemented

        return (self.check.unique_name == other.check.unique_name and
                self.environ.name == other.environ.name and
                self.partition.fullname == other.partition.fullname)

    def __repr__(self):
        c = self.check.unique_name if self.check else None
        p = self.partition.fullname  if self.partition else None
        e = self.environ.name if self.environ else None
        return f'({c!r}, {p!r}, {e!r})'

    def __str__(self):
        check, partition, environ = self
        return f'{check.name} @{partition.fullname}+{environ.name}'

    def prepare(self):
        '''Prepare test case for sending down the test pipeline'''
        if self._is_ready:
            return

        self._check = copy.deepcopy(self._check)
        self._check._case = weakref.ref(self)
        self._is_ready = True

    @property
    def check(self):
        return self._check

    @property
    def partition(self):
        return self._partition

    @property
    def environ(self):
        return self._environ

    @property
    def deps(self):
        return self._deps

    @property
    def num_dependents(self):
        return self.in_degree

    def clone(self):
        # Return a fresh clone, i.e., one based on the original check
        return TestCase(self._check_orig, self._partition, self._environ)


@logging.time_function
def generate_testcases(checks, prepare=False):
    '''Generate concrete test cases from checks.

    If `prepare` is true then each of the cases will also be prepared for
    being sent to the test pipeline. Note that setting this to true may slow
    down the test case generation.
    '''

    cases = []
    for c in checks:
        valid_comb = runtime.valid_sysenv_comb(c.valid_systems,
                                               c.valid_prog_environs)
        for part, environs in valid_comb.items():
            for env in environs:
                case = TestCase(c, part, env)
                if prepare:
                    case.prepare()

                cases.append(case)

    return cases


def clone_testcases(cases):
    new_cases = [tc.clone() for tc in cases]
    return dependencies.toposort(dependencies.build_deps(new_cases)[0])


class RegressionTask:
    '''A class representing a :class:`RegressionTest` through the regression
    pipeline.'''

    def __init__(self, case, listeners=None, timeout=None):
        self._case = case
        self._failed_stage = None
        self._current_stage = 'startup'
        self._exc_info = (None, None, None)
        self._listeners = listeners or []
        self._skipped = False

        # Reference count for dependent tests; safe to cleanup the test only
        # if it is zero
        self.ref_count = case.num_dependents

        # Test case has finished, but has not been waited for yet
        self.zombie = False

        # Timestamps for the start and finish phases of the pipeline
        self._timestamps = {}

        self._aborted = False

        # Performance logging
        self._perflogger = logging.null_logger
        self._perflog_compat = runtime.runtime().get_option(
            'logging/0/perflog_compat'
        )

    def duration(self, phase):
        # Treat pseudo-phases first
        if phase == 'compile_complete':
            t_start = 'compile_start'
            t_finish = 'compile_wait_finish'
        elif phase == 'run_complete':
            t_start = 'run_start'
            t_finish = 'wait_finish'
        elif phase == 'total':
            t_start = 'setup_start'
            t_finish = 'pipeline_end'
        else:
            t_start  = f'{phase}_start'
            t_finish = f'{phase}_finish'

        start = self._timestamps.get(t_start)
        if not start:
            return None

        finish = self._timestamps.get(t_finish)
        if not finish:
            finish = self._timestamps.get('pipeline_end')

        return finish - start

    def pipeline_timings(self, phases):
        def _tf(t):
            return f'{t:.3f}s' if t else 'n/a'

        msg = ''
        for phase in phases:
            if phase == 'compile_complete':
                msg += f"compile: {_tf(self.duration('compile_complete'))} "
            elif phase == 'run_complete':
                msg += f"run: {_tf(self.duration('run_complete'))} "
            else:
                msg += f"{phase}: {_tf(self.duration(phase))} "

        if msg:
            msg = msg[:-1]

        return msg

    def pipeline_timings_all(self):
        return self.pipeline_timings([
            'setup', 'compile_complete', 'run_complete',
            'sanity', 'performance', 'total'
        ])

    def pipeline_timings_basic(self):
        return self.pipeline_timings([
            'compile_complete', 'run_complete', 'total'
        ])

    @property
    def testcase(self):
        return self._case

    @property
    def check(self):
        return self._case.check

    @property
    def exc_info(self):
        return self._exc_info

    @property
    def failed(self):
        return (self._failed_stage is not None and
                not self._aborted and not self._skipped)

    @property
    def state(self):
        if self.failed:
            return 'fail'

        if self.skipped:
            return 'skip'

        states = {
            'startup': 'startup',
            'setup': 'ready_compile',
            'compile': 'compiling',
            'compile_wait': 'ready_run',
            'run': 'running',
            'run_wait': 'completing',
            'finalize': 'retired',
            'sanity': 'completing',
            'performance': 'completing',
            'cleanup': 'completed',
        }
        return states[self._current_stage]

    @property
    def failed_stage(self):
        return self._failed_stage

    @property
    def succeeded(self):
        return (self._current_stage in {'finalize', 'cleanup'} and
                not self._failed_stage == 'cleanup')

    @property
    def completed(self):
        return self.failed or self.succeeded

    @property
    def aborted(self):
        return self._aborted

    @property
    def skipped(self):
        return self._skipped

    @property
    def result(self):
        if self.succeeded:
            return 'pass'
        elif self.failed:
            return 'fail'
        elif self.aborted:
            return 'abort'
        elif self.skipped:
            return 'skip'
        else:
            return '<unknown>'

    def _notify_listeners(self, callback_name):
        for l in self._listeners:
            callback = getattr(l, callback_name)
            callback(self)

    def _safe_call(self, fn, *args, **kwargs):
        class update_timestamps:
            '''Context manager to set the start and finish timestamps.'''

            # We use `this` to refer to the update_timestamps object, because
            # we don't want to masquerade the self argument of our containing
            # function
            def __enter__(this):
                if fn.__name__ not in ('poll',
                                       'run_complete',
                                       'compile_complete'):
                    stage = self._current_stage
                    self._timestamps[f'{stage}_start'] = time.time()

            def __exit__(this, exc_type, exc_value, traceback):
                stage = self._current_stage
                self._timestamps[f'{stage}_finish'] = time.time()
                self._timestamps['pipeline_end'] = time.time()

        if fn.__name__ not in ('poll', 'run_complete', 'compile_complete'):
            self._current_stage = fn.__name__

        try:
            with logging.logging_context(self.check) as logger:
                logger.debug(f'Entering stage: {self._current_stage}')
                with update_timestamps():
                    # Pick the configuration of the current partition
                    with runtime.temp_config(self.testcase.partition.fullname):
                        return fn(*args, **kwargs)
        except SkipTestError as e:
            if not self.succeeded:
                # Only skip a test if it hasn't finished yet;
                # This practically ignores skipping during the cleanup phase
                self.skip()
                raise TaskExit from e
        except ABORT_REASONS:
            self.fail()
            raise
        except BaseException as e:
            self.fail()
            raise TaskExit from e

    async def _safe_call_asyncio(self, fn, *args, **kwargs):
        class update_timestamps:
            '''Context manager to set the start and finish timestamps.'''

            # We use `this` to refer to the update_timestamps object, because
            # we don't want to masquerade the self argument of our containing
            # function
            def __enter__(this):
                if fn.__name__ not in ('poll',
                                       'run_complete',
                                       'compile_complete'):
                    stage = self._current_stage
                    self._timestamps[f'{stage}_start'] = time.time()

            def __exit__(this, exc_type, exc_value, traceback):
                stage = self._current_stage
                self._timestamps[f'{stage}_finish'] = time.time()
                self._timestamps['pipeline_end'] = time.time()

        if fn.__name__ not in ('poll', 'run_complete', 'compile_complete'):
            self._current_stage = fn.__name__

        try:
            with logging.logging_context(self.check) as logger:
                logger.debug(f'Entering stage: {self._current_stage}')
                with update_timestamps():
                    # Pick the configuration of the current partition
                    with runtime.temp_config(self.testcase.partition.fullname):
                        return await fn(*args, **kwargs)
        except SkipTestError as e:
            if not self.succeeded:
                # Only skip a test if it hasn't finished yet;
                # This practically ignores skipping during the cleanup phase
                self.skip()
                raise TaskExit from e
        except ABORT_REASONS:
            self.fail()
            raise
        except asyncio.CancelledError:
            raise
        except BaseException as e:
            self.fail()
            raise TaskExit from e

    def _dry_run_call(self, fn, *args, **kwargs):
        '''Call check's fn method in dry-run mode.'''

        @contextlib.contextmanager
        def temp_dry_run(check):
            dry_run_save = check._rfm_dry_run
            try:
                check._rfm_dry_run = True
                yield check
            except ABORT_REASONS:
                raise
            except BaseException:
                pass
            finally:
                check._rfm_dry_run = dry_run_save

        with runtime.temp_config(self.testcase.partition.fullname):
            with temp_dry_run(self.check):
                return fn(*args, **kwargs)

    @logging.time_function
    async def setup(self, *args, **kwargs):
        self.testcase.prepare()
        await self._safe_call_asyncio(self.check.setup, *args, **kwargs)
        self._notify_listeners('on_task_setup')

    @logging.time_function
    async def compile(self):
        await self._safe_call_asyncio(self.check.compile)
        self._notify_listeners('on_task_compile')

    @logging.time_function
    async def compile_wait(self):
        await self._safe_call_asyncio(self.check.compile_wait)

    @logging.time_function
    async def run(self):
        await self._safe_call_asyncio(self.check.run)
        self._notify_listeners('on_task_run')

    @logging.time_function
    def run_complete(self):
        done = self._safe_call(self.check.run_complete)
        if done:
            self.zombie = True
            self._notify_listeners('on_task_exit')

        return done

    @logging.time_function
    def compile_complete(self):
        done = self._safe_call(self.check.compile_complete)
        if done:
            self._notify_listeners('on_task_compile_exit')

        return done

    @logging.time_function
    async def run_wait(self):
        await self._safe_call_asyncio(self.check.run_wait)
        self.zombie = False

    @logging.time_function
    def sanity(self):
        self._perflogger = logging.getperflogger(self.check)
        self._safe_call(self.check.sanity)

    @logging.time_function
    def performance(self, dry_run=False):
        if dry_run:
            self._dry_run_call(self.check.performance)
        else:
            self._safe_call(self.check.performance)

    @logging.time_function
    def finalize(self):
        try:
            jsonfile = os.path.join(self.check.stagedir, '.rfm_testcase.json')
            with open(jsonfile, 'w') as fp:
                jsonext.dump(self.check, fp, indent=2)
        except OSError as e:
            logging.getlogger().warning(
                f'could not dump test case {self.testcase}: {e}'
            )

        self._current_stage = 'finalize'
        self._notify_listeners('on_task_success')
        try:
            self._perflogger.log_performance(logging.INFO, self,
                                             multiline=self._perflog_compat)
        except LoggingError as e:
            logging.getlogger().warning(
                f'could not log performance data for {self.testcase}: {e}'
            )

    @logging.time_function
    async def cleanup(self, *args, **kwargs):
        await self._safe_call_asyncio(self.check.cleanup, *args, **kwargs)

    def fail(self, exc_info=None, callback='on_task_failure'):
        if self._aborted:
            return
        self._failed_state = self.state
        self._failed_stage = self._current_stage
        self._exc_info = exc_info or sys.exc_info()
        self._notify_listeners(callback)
        try:
            self._perflogger.log_performance(logging.INFO, self,
                                             multiline=self._perflog_compat)
        except LoggingError as e:
            logging.getlogger().warning(
                f'could not log performance data for {self.testcase}: {e}'
            )

    def skip(self, exc_info=None):
        self._skipped = True
        self._failed_stage = self._current_stage
        self._exc_info = exc_info or sys.exc_info()
        self._notify_listeners('on_task_skip')

    def abort(self, cause=None):
        if self.failed or self._aborted:
            return

        logging.getlogger().debug2(f'Aborting test case: {self.testcase!r}')
        exc = AbortTaskError()
        exc.__cause__ = cause
        try:
            # The abort can also happen during a compile job
            if (self.check.job or self.check.build_job):
                self.check.build_job.cancel()
                self.check.job.cancel()
        except JobNotStartedError:
            self.fail((type(exc), exc, None), 'on_task_abort')
        except BaseException:
            self.fail()
        else:
            self.fail((type(exc), exc, None), 'on_task_abort')
        self._aborted = True

    def info(self):
        '''Return an info string about this task.'''
        name = self.check.display_name
        hashcode = self.check.hashcode
        part = self.testcase.partition.fullname
        env  = self.testcase.environ.name
        return f'{name} /{hashcode} @{part}+{env}'


class TaskEventListener(abc.ABC):
    @abc.abstractmethod
    def on_task_setup(self, task):
        '''Called whenever the setup() method of a RegressionTask is called.'''

    @abc.abstractmethod
    def on_task_run(self, task):
        '''Called whenever the run() method of a RegressionTask is called.'''

    @abc.abstractmethod
    def on_task_compile(self, task):
        '''Called whenever the compile() method of a RegressionTask is
        called.'''

    @abc.abstractmethod
    def on_task_exit(self, task):
        '''Called whenever a RegressionTask finishes.'''

    @abc.abstractmethod
    def on_task_compile_exit(self, task):
        '''Called whenever a RegressionTask compilation phase finishes.'''

    @abc.abstractmethod
    def on_task_skip(self, task):
        '''Called whenever a RegressionTask is skipped.'''

    @abc.abstractmethod
    def on_task_failure(self, task):
        '''Called when a RegressionTask has failed.'''

    @abc.abstractmethod
    def on_task_abort(self, task):
        '''Called when a RegressionTask has aborted.'''

    @abc.abstractmethod
    def on_task_success(self, task):
        '''Called when a regression test has succeeded.'''


def _handle_sigterm(signum, frame):
    raise ForceExitError('received TERM signal')


class Runner:
    '''Responsible for executing a set of regression tests based on an
    execution policy.'''

    _timeout = fields.TypedField(typ.Duration, type(None), allow_implicit=True)

    def __init__(self, policy, printer=None, max_retries=0,
                 max_failures=sys.maxsize, reruns=0, timeout=None,
                 retries_threshold=sys.maxsize):
        self._policy = policy
        self._printer = printer or PrettyPrinter()
        self._max_retries = max_retries
        self._retries_threshold = retries_threshold
        self._num_reruns = reruns
        self._timeout = timeout
        self._t_init = timeout
        self._global_stats = False
        if self._num_reruns or self._timeout:
            self._global_stats = True

        self._stats = TestStats()
        self._policy.stats = self._stats
        self._policy.printer = self._printer
        self._policy.max_failures = max_failures

        signal.signal(signal.SIGTERM, _handle_sigterm)

    @property
    def max_failures(self):
        return self._max_failures

    @property
    def max_retries(self):
        return self._max_retries

    @property
    def policy(self):
        return self._policy

    @property
    def stats(self):
        return self._stats

    @logging.time_function
    def runall(self, testcases, restored_cases=None):
        num_checks = len({tc.check.unique_name for tc in testcases})
        self._printer.separator('short double line',
                                f'Running {num_checks} check(s)')
        self._printer.timestamp('Started on', 'short double line')
        self._printer.info('')
        try:
            self._t_init = time.time()
            if self._timeout:
                self._policy.set_expiry(self._t_init + self._timeout)

            self._runall(testcases)
            if (self._max_retries and
                len(self._stats.failed()) <= self._retries_threshold):
                restored_cases = restored_cases or []
                self._retry_failed(testcases + restored_cases)

            if self._timeout:
                # Repeat the session until timeout expires
                t_elapsed = time.time() - self._t_init
                while self._timeout >= t_elapsed:
                    rt = runtime.runtime()
                    rt.next_run()
                    self._runall(clone_testcases(testcases))
                else:
                    raise RunSessionTimeout('maximum session '
                                            'duration exceeded')
            else:
                # Repeat the session if requested
                for _ in range(self._num_reruns):
                    rt = runtime.runtime()
                    rt.next_run()
                    self._runall(clone_testcases(testcases))
        finally:
            # Print the summary line
            runid = None if self._global_stats else -1
            num_aborted = len(self._stats.aborted(runid))
            num_failures = len(self._stats.failed(runid))
            if num_failures > 0:
                status = 'FAILED'
            elif num_aborted > 0:
                status = 'ABORTED'
            else:
                status = 'PASSED'

            runid = None if self._global_stats else 0
            total_run = self._stats.num_cases(runid)
            total_completed = len(self._stats.completed(runid))
            total_skipped = len(self._stats.skipped(runid))
            self._printer.status(
                status,
                f'Ran {total_completed}/{total_run}'
                f' test case(s) from {num_checks} check(s) '
                f'({num_failures} failure(s), {total_skipped} skipped, '
                f'{num_aborted} aborted)',
                just='center'
            )
            self._printer.timestamp('Finished on', 'short double line')

    def _retry_failed(self, cases):
        rt = runtime.runtime()
        failures = self._stats.failed()
        while (failures and rt.current_run < self._max_retries):
            num_failed_checks = len({tc.check.unique_name for tc in failures})
            rt.next_run()

            self._printer.separator(
                'short double line',
                'Retrying %d failed check(s) (retry %d/%d)' %
                (num_failed_checks, rt.current_run, self._max_retries)
            )

            # Clone failed cases and rebuild dependencies among them
            failed_cases = [t.testcase.clone() for t in failures]
            cases_graph, _ = dependencies.build_deps(failed_cases, cases)
            failed_cases = dependencies.toposort(cases_graph, is_subgraph=True)
            self._runall(failed_cases)
            failures = self._stats.failed()

    def _runall(self, testcases):
        def print_separator(check, prefix):
            self._printer.separator(
                'short single line',
                '%s %s (%s)' % (prefix, check.unique_name, check.descr)
            )

        self._printer.separator('short single line',
                                'start processing checks')
        self._policy.enter()
        self._printer.reset_progress(len(testcases))

        self._policy.execute(testcases)
        self._printer.separator('short single line',
                                'all spawned checks have finished\n')


class ExecutionPolicy(abc.ABC):
    '''Base abstract class for execution policies.

    An execution policy implements the regression check pipeline.'''

    def __init__(self):
        # Options controlling the check execution
        self.skip_sanity_check = False
        self.skip_performance_check = False
        self.keep_stage_files = False
        self.dry_run_mode = False
        self.only_environs = None
        self.printer = None

        # Local scheduler for running forced local jobs
        self.local_scheduler = LocalJobScheduler()

        # Scheduler options
        self.sched_flex_alloc_nodes = None
        self.sched_options = []

        # Task event listeners
        self.task_listeners = []
        self.stats = None

        # Expiration time
        self._t_expire = None

    def set_expiry(self, t_point):
        self._t_expire = t_point

    def timeout_expired(self):
        if self._t_expire is None:
            return False

        return time.time() >= self._t_expire

    def enter(self):
        self._num_failed_tasks = 0

    def _exit(self):
        pass

    @abc.abstractmethod
    def execute(self, testcases):
        '''Execute the policy for a given set of testcases and exit.'''


def asyncio_run(coro):
    try:
        loop = asyncio.get_event_loop()
        for task in all_tasks(loop):
            if isinstance(task, asyncio.tasks.Task):
                try:
                    task.cancel()
                except RuntimeError:
                    pass
        if loop.is_closed():
            loop = asyncio.new_event_loop()
            watcher = asyncio.get_child_watcher()
            if isinstance(watcher, asyncio.SafeChildWatcher):
                # Detach the watcher from the current loop to avoid issues
                watcher.close()
                watcher.attach_loop(None)
            asyncio.set_event_loop(loop)
            if isinstance(watcher, asyncio.SafeChildWatcher):
                # Reattach the watcher to the new loop
                watcher.attach_loop(loop)
    except RuntimeError:
        loop = asyncio.new_event_loop()
        asyncio.set_event_loop(loop)

    try:
        loop.run_until_complete(coro)
    except (Exception, KeyboardInterrupt):
        for task in all_tasks(loop):
            if isinstance(task, asyncio.tasks.Task):
                task.cancel()
        loop.close()<|MERGE_RESOLUTION|>--- conflicted
+++ resolved
@@ -23,12 +23,9 @@
 from reframe.core.exceptions import (AbortTaskError,
                                      FailureLimitError,
                                      ForceExitError,
-<<<<<<< HEAD
-                                     KeyboardError,
-=======
                                      JobNotStartedError,
                                      LoggingError,
->>>>>>> 9984f7ab
+                                     KeyboardError,
                                      RunSessionTimeout,
                                      SkipTestError,
                                      StatisticsError,
