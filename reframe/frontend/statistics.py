--- conflicted
+++ resolved
@@ -14,7 +14,6 @@
     def __repr__(self):
         return debug.repr(self)
 
-<<<<<<< HEAD
     @property
     def current_run(self):
         return self._current_run
@@ -26,20 +25,20 @@
     def add_task(self, task):
         self._tasks[self._current_run].append(task)
 
-    def _get_tasks(self, run):
+    def get_tasks(self, run=-1):
         try:
             return self._tasks[run]
         except IndexError:
             raise StatisticsError('no such run: %s' % run) from None
 
     def num_failures(self, run=-1):
-        return len([t for t in self._get_tasks(run) if t.failed])
+        return len([t for t in self.get_tasks(run) if t.failed])
 
     def num_cases(self, run=-1):
-        return len(self._get_tasks(run))
+        return len(self.get_tasks(run))
 
     def tasks_failed(self, run=-1):
-        return [t for t in self._get_tasks(run) if t.failed]
+        return [t for t in self.get_tasks(run) if t.failed]
 
     def retry_report(self):
         # Return an empty report if no retries were done.
@@ -52,7 +51,7 @@
         report.append(line_width * '-')
         messages = {}
         for run in range(1, len(self._tasks)):
-            for t in self._get_tasks(run):
+            for t in self.get_tasks(run):
                 key = '%s:%s:%s' % (
                       t.check.name, t.check.current_partition.fullname,
                       t.check.current_environ.name
@@ -67,49 +66,12 @@
             report.append(messages[key])
 
         return '\n'.join(report)
-=======
-    def alltasks(self):
-        for tlist in self._tasks_bypart.values():
-            for t in tlist:
-                yield t
-
-    def num_failures(self, partition=None):
-        num_fails = 0
-        if partition:
-            num_fails += len([
-                t for t in self._tasks_bypart[partition] if t.failed
-            ])
-        else:
-            # count all failures
-            for tclist in self._tasks_bypart.values():
-                num_fails += len([t for t in tclist if t.failed])
-
-        return num_fails
-
-    def num_failures_stage(self, stage):
-        num_fails = 0
-        for tclist in self._tasks_bypart.values():
-            num_fails += len([t for t in tclist if t.failed_stage == stage])
-
-        return num_fails
-
-    def num_cases(self, partition=None):
-        num_cases = 0
-        if partition:
-            num_cases += len(self._tasks_bypart[partition])
-        else:
-            # count all failures
-            for tclist in self._tasks_bypart.values():
-                num_cases += len(tclist)
-
-        return num_cases
->>>>>>> 16a88b54
 
     def failure_report(self):
         line_width = 78
         report = [line_width * '=']
         report.append('SUMMARY OF FAILURES')
-        for tf in (t for t in self._get_tasks(self._current_run) if t.failed):
+        for tf in (t for t in self.get_tasks(self._current_run) if t.failed):
             check = tf.check
             partition = check.current_partition
             partname = partition.fullname if partition else 'None'
