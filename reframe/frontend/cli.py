# Copyright 2016-2022 Swiss National Supercomputing Centre (CSCS/ETH Zurich)
# ReFrame Project Developers. See the top-level LICENSE file for details.
#
# SPDX-License-Identifier: BSD-3-Clause

import inspect
import itertools
import json
import os
import random
import shlex
import socket
import sys
import time
import traceback

import reframe
import reframe.core.config as config
import reframe.core.exceptions as errors
import reframe.core.logging as logging
import reframe.core.runtime as runtime
import reframe.frontend.argparse as argparse
import reframe.frontend.autodetect as autodetect
import reframe.frontend.ci as ci
import reframe.frontend.dependencies as dependencies
import reframe.frontend.filters as filters
import reframe.frontend.runreport as runreport
import reframe.utility as util
import reframe.utility.jsonext as jsonext
import reframe.utility.osext as osext
import reframe.utility.typecheck as typ


from reframe.frontend.testgenerators import (distribute_tests,
                                             getallnodes, repeat_tests)
from reframe.frontend.executors.policies import (SerialExecutionPolicy,
                                                 AsynchronousExecutionPolicy)
from reframe.frontend.executors import Runner, generate_testcases
from reframe.frontend.loader import RegressionCheckLoader
from reframe.frontend.printer import PrettyPrinter


def format_env(envvars):
    ret = '[ReFrame Environment]\n'
    notset = '<not set>'
    envvars = [*envvars, 'RFM_INSTALL_PREFIX']
    ret += '\n'.join(sorted(f'  {e}={os.getenv(e, notset)}' for e in envvars))
    return ret


@logging.time_function
def list_checks(testcases, printer, detailed=False, concretized=False):
    printer.info('[List of matched checks]')
    unique_checks = set()

    def dep_lines(u, *, prefix, depth=0, lines=None, printed=None):
        if lines is None:
            lines = []

        if printed is None:
            printed = set(unique_checks)

        adj = u.deps
        for v in adj:
            if concretized or (not concretized and
                               v.check.unique_name not in printed):
                dep_lines(v, prefix=prefix + 2*' ', depth=depth+1,
                          lines=lines, printed=printed)

            printed.add(v.check.unique_name)
            if not v.check.is_fixture():
                unique_checks.add(v.check.unique_name)

        if depth:
            name_info = f'{u.check.display_name} /{u.check.hashcode}'
            tc_info = ''
            details = ''
            if concretized:
                tc_info = f' @{u.partition.fullname}+{u.environ.name}'

            location = inspect.getfile(type(u.check))
            if detailed:
                details = f' [variant: {u.check.variant_num}, file: {location!r}]'

            lines.append(f'{prefix}^{name_info}{tc_info}{details}')

        return lines

    # We need the leaf test cases to be printed at the leftmost
    leaf_testcases = list(t for t in testcases if t.in_degree == 0)
    for t in leaf_testcases:
        name_info = f'{t.check.display_name} /{t.check.hashcode}'
        tc_info = ''
        details = ''
        if concretized:
            tc_info = f' @{t.partition.fullname}+{t.environ.name}'

        location = inspect.getfile(type(t.check))
        if detailed:
            details = f' [variant: {t.check.variant_num}, file: {location!r}]'

        if concretized or (not concretized and
                           t.check.unique_name not in unique_checks):
            printer.info(f'- {name_info}{tc_info}{details}')

        if not t.check.is_fixture():
            unique_checks.add(t.check.unique_name)

        for l in reversed(dep_lines(t, prefix='  ')):
            printer.info(l)

    if concretized:
        printer.info(f'Concretized {len(testcases)} test case(s)\n')
    else:
        printer.info(f'Found {len(unique_checks)} check(s)\n')


@logging.time_function
def describe_checks(testcases, printer):
    records = []
    unique_names = set()
    for tc in testcases:
        if tc.check.is_fixture():
            continue

        if tc.check.name not in unique_names:
            unique_names.add(tc.check.name)
            rec = json.loads(jsonext.dumps(tc.check))

            # Now manipulate the record to be more user-friendly
            #
            # 1. Add other fields that are relevant for users
            # 2. Remove all private fields
            rec['unique_name'] = tc.check.unique_name
            rec['display_name'] = tc.check.display_name
            rec['pipeline_hooks'] = {}
            rec['perf_variables'] = list(rec['perf_variables'].keys())
            rec['prefix'] = tc.check.prefix
            rec['variant_num'] = tc.check.variant_num
            for stage, hooks in tc.check.pipeline_hooks().items():
                for hk in hooks:
                    rec['pipeline_hooks'].setdefault(stage, [])
                    rec['pipeline_hooks'][stage].append(hk.__name__)

            for attr in list(rec.keys()):
                if attr == '__rfm_class__':
                    rec['@class'] = rec[attr]
                    del rec[attr]
                elif attr == '__rfm_file__':
                    rec['@file'] = rec[attr]
                    del rec[attr]
                elif attr.startswith('_'):
                    del rec[attr]

            # List all required variables
            required = []
            for var in tc.check._rfm_var_space:
                if not tc.check._rfm_var_space[var].is_defined():
                    required.append(var)

            rec['@required'] = required
            records.append(dict(sorted(rec.items())))

    printer.info(jsonext.dumps(records, indent=2))


def list_tags(testcases, printer):
    printer.info('[List of unique tags]')
    tags = set()
    tags = tags.union(*(t.check.tags for t in testcases))
    printer.info(', '.join(f'{t!r}' for t in sorted(tags)))
    printer.info(f'Found {len(tags)} tag(s)\n')


def logfiles_message():
    log_files = logging.log_files()
    msg = 'Log file(s) saved in '
    if not log_files:
        msg += '<no log file was generated>'
    else:
        msg += f'{", ".join(repr(f) for f in log_files)}'

    return msg


def calc_verbosity(site_config, quiesce):
    curr_verbosity = site_config.get('general/0/verbose')
    return curr_verbosity - quiesce


@logging.time_function_noexit
def main():
    # Setup command line options
    argparser = argparse.ArgumentParser()
    output_options = argparser.add_argument_group(
        'Options controlling ReFrame output'
    )
    locate_options = argparser.add_argument_group(
        'Options for discovering checks'
    )
    select_options = argparser.add_argument_group(
        'Options for selecting checks'
    )
    action_options = argparser.add_argument_group(
        'Options controlling actions'
    )
    run_options = argparser.add_argument_group(
        'Options controlling the execution of checks'
    )
    env_options = argparser.add_argument_group(
        'Options controlling the ReFrame environment'
    )
    misc_options = argparser.add_argument_group('Miscellaneous options')

    # Output directory options
    output_options.add_argument(
        '--compress-report', action='store_true',
        help='Compress the run report file',
        envvar='RFM_COMPRESS_REPORT', configvar='general/compress_report'
    )
    output_options.add_argument(
        '--dont-restage', action='store_false', dest='clean_stagedir',
        help='Reuse the test stage directory',
        envvar='RFM_CLEAN_STAGEDIR', configvar='general/clean_stagedir'
    )
    output_options.add_argument(
        '--keep-stage-files', action='store_true',
        help='Keep stage directories even for successful checks',
        envvar='RFM_KEEP_STAGE_FILES', configvar='general/keep_stage_files'
    )
    output_options.add_argument(
        '-o', '--output', action='store', metavar='DIR',
        help='Set output directory prefix to DIR',
        envvar='RFM_OUTPUT_DIR', configvar='systems/outputdir'
    )
    output_options.add_argument(
        '--perflogdir', action='store', metavar='DIR',
        help=('Set performance log data directory prefix '
              '(relevant only to the filelog log handler)'),
        envvar='RFM_PERFLOG_DIR',
        configvar='logging/handlers_perflog/filelog_basedir'
    )
    output_options.add_argument(
        '--prefix', action='store', metavar='DIR',
        help='Set general directory prefix to DIR',
        envvar='RFM_PREFIX', configvar='systems/prefix'
    )
    output_options.add_argument(
        '--report-file', action='store', metavar='FILE',
        help="Store JSON run report in FILE",
        envvar='RFM_REPORT_FILE',
        configvar='general/report_file'
    )
    output_options.add_argument(
        '--report-junit', action='store', metavar='FILE',
        help="Store a JUnit report in FILE",
        envvar='RFM_REPORT_JUNIT',
        configvar='general/report_junit'
    )
    output_options.add_argument(
        '-s', '--stage', action='store', metavar='DIR',
        help='Set stage directory prefix to DIR',
        envvar='RFM_STAGE_DIR', configvar='systems/stagedir'
    )
    output_options.add_argument(
        '--save-log-files', action='store_true', default=False,
        help='Save ReFrame log files to the output directory',
        envvar='RFM_SAVE_LOG_FILES', configvar='general/save_log_files'
    )
    output_options.add_argument(
        '--timestamp', action='store', nargs='?', const='%FT%T',
        metavar='TIMEFMT',
        help=('Append a timestamp to the output and stage directory prefixes '
              '(default: "%%FT%%T")'),
        envvar='RFM_TIMESTAMP_DIRS', configvar='general/timestamp_dirs'
    )

    # Check discovery options
    locate_options.add_argument(
        '-c', '--checkpath', action='append', metavar='PATH',
        help="Add PATH to the check search path list",
        envvar='RFM_CHECK_SEARCH_PATH :', configvar='general/check_search_path'
    )
    locate_options.add_argument(
        '--ignore-check-conflicts', action='store_true',
        help=('Skip checks with conflicting names '
              '(this option is deprecated and has no effect)'),
        envvar='RFM_IGNORE_CHECK_CONFLICTS',
        configvar='general/ignore_check_conflicts'
    )
    locate_options.add_argument(
        '-R', '--recursive', action='store_true',
        help='Search for checks in the search path recursively',
        envvar='RFM_CHECK_SEARCH_RECURSIVE',
        configvar='general/check_search_recursive'
    )

    # Select options
    select_options.add_argument(
        '--cpu-only', action='store_true',
        help='Select only CPU checks'
    )
    select_options.add_argument(
        '--failed', action='store_true',
        help="Select failed test cases (only when '--restore-session' is used)"
    )
    select_options.add_argument(
        '--gpu-only', action='store_true',
        help='Select only GPU checks'
    )
    select_options.add_argument(
        '--maintainer', action='append', dest='maintainers', default=[],
        metavar='PATTERN',
        help='Select checks with at least one maintainer matching PATTERN'
    )
    select_options.add_argument(
        '-n', '--name', action='append', dest='names', default=[],
        metavar='PATTERN', help='Select checks whose name matches PATTERN'
    )

    # FIXME: The following is the only selection option that has an associated
    # (undocumented) configuration variable. This is to support pruning of the
    # partition environments as the runtime is created, similarly to how the
    # system partitions are treated. Currently, this facilitates the
    # implementation of fixtures, but we should reconsider it: see discussion
    # in https://github.com/reframe-hpc/reframe/issues/2245
    select_options.add_argument(
        '-p', '--prgenv', action='append', default=[r'.*'],  metavar='PATTERN',
        configvar='general/valid_env_names',
        help=('Select checks with at least one '
              'programming environment matching PATTERN')
    )
    select_options.add_argument(
        '-T', '--exclude-tag', action='append', dest='exclude_tags',
        metavar='PATTERN', default=[],
        help='Exclude checks whose tag matches PATTERN'
    )
    select_options.add_argument(
        '-t', '--tag', action='append', dest='tags', metavar='PATTERN',
        default=[],
        help='Select checks with at least one tag matching PATTERN'
    )
    select_options.add_argument(
        '-x', '--exclude', action='append', dest='exclude_names',
        metavar='PATTERN', default=[],
        help='Exclude checks whose name matches PATTERN'
    )

    # Action options
    action_options.add_argument(
        '--ci-generate', action='store', metavar='FILE',
        help=('Generate into FILE a Gitlab CI pipeline '
              'for the selected tests and exit'),
    )

    action_options.add_argument(
        '--describe', action='store_true',
        help='Give full details on the selected tests'
    )
    action_options.add_argument(
        '-L', '--list-detailed', nargs='?', const='T', choices=['C', 'T'],
        help=('List the selected tests (T) or the concretized test cases (C) '
              'providing more details')
    )
    action_options.add_argument(
        '-l', '--list', nargs='?', const='T', choices=['C', 'T'],
        help='List the selected tests (T) or the concretized test cases (C)'
    )
    action_options.add_argument(
        '--list-tags', action='store_true',
        help='List the unique tags found in the selected tests and exit'
    )
    action_options.add_argument(
        '-r', '--run', action='store_true',
        help='Run the selected checks'
    )

    # Run options
    run_options.add_argument(
        '--disable-hook', action='append', metavar='NAME', dest='hooks',
        default=[], help='Disable a pipeline hook for this run'
    )
    run_options.add_argument(
        '--distribute', action='store', metavar='{all|STATE}',
        nargs='?', const='idle',
        help=('Distribute the selected single-node jobs on every node that'
              'is in STATE (default: "idle"')
    )
    run_options.add_argument(
        '--exec-order', metavar='ORDER', action='store',
        choices=['name', 'random', 'rname', 'ruid', 'uid'],
        help='Impose an execution order for independent tests'
    )
    run_options.add_argument(
        '--exec-policy', metavar='POLICY', action='store',
        choices=['async', 'serial'], default='async',
        help='Set the execution policy of ReFrame (default: "async")'
    )
    run_options.add_argument(
        '--flex-alloc-nodes', action='store',
        dest='flex_alloc_nodes', metavar='{all|STATE|NUM}', default=None,
        help='Set strategy for the flexible node allocation (default: "idle").'
    )
    run_options.add_argument(
        '--force-local', action='store_true',
        help='Force local execution of checks'
    )
    run_options.add_argument(
        '-J', '--job-option', action='append', metavar='OPT',
        dest='job_options', default=[],
        help='Pass option OPT to job scheduler'
    )
    run_options.add_argument(
        '--max-retries', metavar='NUM', action='store', default=0,
        help='Set the maximum number of times a failed regression test '
             'may be retried (default: 0)', type=int
    )
    run_options.add_argument(
        '--maxfail', metavar='NUM', action='store', default=sys.maxsize,
        help='Exit after first NUM failures', type=int
    )
    run_options.add_argument(
        '--mode', action='store', help='Execution mode to use'
    )
    run_options.add_argument(
        '--repeat', action='store', metavar='N',
        help='Repeat selected tests N times'
    )
    run_options.add_argument(
        '--restore-session', action='store', nargs='?', const='',
        metavar='REPORT',
        help='Restore a testing session from REPORT file'
    )
    run_options.add_argument(
        '-S', '--setvar', action='append', metavar='[TEST.]VAR=VAL',
        dest='vars', default=[],
        help=('Set test variable VAR to VAL in all tests '
              'or optionally in TEST only')
    )
    run_options.add_argument(
        '--skip-performance-check', action='store_true',
        help='Skip performance checking'
    )
    run_options.add_argument(
        '--skip-prgenv-check', action='store_true',
        help='Skip programming environment check'
    )
    run_options.add_argument(
        '--skip-sanity-check', action='store_true',
        help='Skip sanity checking'
    )
    run_options.add_argument(
        '--skip-system-check', action='store_true',
        help='Skip system check'
    )
    run_options.add_argument(
        '--strict', action='store_true',
        help='Enforce strict performance checking'
    )

    # Environment options
    env_options.add_argument(
        '-M', '--map-module', action='append', metavar='MAPPING',
        dest='module_mappings', default=[],
        help='Add a module mapping',
        envvar='RFM_MODULE_MAPPINGS ,', configvar='general/module_mappings'
    )
    env_options.add_argument(
        '-m', '--module', action='append', default=[],
        metavar='MOD', dest='user_modules',
        help='Load module MOD before running any regression check',
        envvar='RFM_USER_MODULES ,', configvar='general/user_modules'
    )
    env_options.add_argument(
        '--module-mappings', action='store', metavar='FILE',
        dest='module_map_file',
        help='Load module mappings from FILE',
        envvar='RFM_MODULE_MAP_FILE', configvar='general/module_map_file'
    )
    env_options.add_argument(
        '--module-path', action='append', metavar='PATH',
        dest='module_paths', default=[],
        help='(Un)use module path PATH before running any regression check',
    )
    env_options.add_argument(
        '--non-default-craype', action='store_true',
        help='Test a non-default Cray Programming Environment',
        envvar='RFM_NON_DEFAULT_CRAYPE', configvar='general/non_default_craype'
    )
    env_options.add_argument(
        '--purge-env', action='store_true', dest='purge_env', default=False,
        help='Unload all modules before running any regression check',
        envvar='RFM_PURGE_ENVIRONMENT', configvar='general/purge_environment'
    )
    env_options.add_argument(
        '-u', '--unload-module', action='append', metavar='MOD',
        dest='unload_modules', default=[],
        help='Unload module MOD before running any regression check',
        envvar='RFM_UNLOAD_MODULES ,', configvar='general/unload_modules'
    )

    # Miscellaneous options
    misc_options.add_argument(
        '-C', '--config-file', action='append', metavar='FILE',
        dest='config_file',
        help='Set configuration file',
        envvar='RFM_CONFIG_FILE :'
    )
    misc_options.add_argument(
        '--detect-host-topology', action='store', nargs='?', const='-',
        help='Detect the local host topology and exit'
    )
    misc_options.add_argument(
        '--failure-stats', action='store_true', help='Print failure statistics'
    )
    misc_options.add_argument(
        '--nocolor', action='store_false', dest='colorize',
        help='Disable coloring of output',
        envvar='RFM_COLORIZE', configvar='general/colorize'
    )
    misc_options.add_argument(
        '--performance-report', action='store_true',
        help='Print a report for performance tests'
    )
    misc_options.add_argument(
        '--show-config', action='store', nargs='?', const='all',
        metavar='PARAM',
        help='Print the value of configuration parameter PARAM and exit'
    )
    misc_options.add_argument(
        '--system', action='store', help='Load configuration for SYSTEM',
        envvar='RFM_SYSTEM'
    )
    misc_options.add_argument(
        '-V', '--version', action='version', version=osext.reframe_version()
    )
    misc_options.add_argument(
        '-v', '--verbose', action='count',
        help='Increase verbosity level of output',
        envvar='RFM_VERBOSE', configvar='general/verbose'
    )
    misc_options.add_argument(
        '-q', '--quiet', action='count', default=0,
        help='Decrease verbosity level of output',
    )

    # Options not associated with command-line arguments
    argparser.add_argument(
        dest='autodetect_fqdn',
        envvar='RFM_AUTODETECT_FQDN',
        action='store',
        default=False,
        type=typ.Bool,
        help='Use the full qualified domain name as host name'
    )
    argparser.add_argument(
        dest='autodetect_method',
        envvar='RFM_AUTODETECT_METHOD',
        action='store',
        default='hostname',
        help='Method to detect the system'
    )
    argparser.add_argument(
        dest='config_path',
        envvar='RFM_CONFIG_PATH :',
        action='append',
        help='Directories where ReFrame will look for base configuration'
    )
    argparser.add_argument(
        dest='autodetect_xthostname',
        envvar='RFM_AUTODETECT_XTHOSTNAME',
        action='store',
        default=False,
        type=typ.Bool,
        help="Use Cray's xthostname file to retrieve the host name"
    )
    argparser.add_argument(
        dest='git_timeout',
        envvar='RFM_GIT_TIMEOUT',
        configvar='general/git_timeout',
        action='store',
        help=('Timeout in seconds when checking if the url is a '
              'valid repository.'),
        type=float
    )
    argparser.add_argument(
        dest='httpjson_url',
        envvar='RFM_HTTPJSON_URL',
        configvar='logging/handlers_perflog/httpjson_url',
        help='URL of HTTP server accepting JSON logs'
    )
    argparser.add_argument(
        dest='ignore_reqnodenotavail',
        envvar='RFM_IGNORE_REQNODENOTAVAIL',
        configvar='schedulers/ignore_reqnodenotavail',
        action='store_true',
        help='Ignore ReqNodeNotAvail Slurm error'
    )
    argparser.add_argument(
        dest='dump_pipeline_progress',
        envvar='RFM_DUMP_PIPELINE_PROGRESS',
        configvar='general/dump_pipeline_progress',
        action='store_true',
        help='Dump progress information for the async execution'
    )
    argparser.add_argument(
        dest='pipeline_timeout',
        envvar='RFM_PIPELINE_TIMEOUT',
        configvar='general/pipeline_timeout',
        action='store',
        help='Timeout for advancing the pipeline',
        type=float
    )
    argparser.add_argument(
        dest='remote_detect',
        envvar='RFM_REMOTE_DETECT',
        configvar='general/remote_detect',
        action='store_true',
        help='Detect remote system topology'
    )
    argparser.add_argument(
        dest='remote_workdir',
        envvar='RFM_REMOTE_WORKDIR',
        configvar='general/remote_workdir',
        action='store',
        help='Working directory for launching ReFrame remotely'
    )
    argparser.add_argument(
        dest='resolve_module_conflicts',
        envvar='RFM_RESOLVE_MODULE_CONFLICTS',
        configvar='general/resolve_module_conflicts',
        action='store_true',
        help='Resolve module conflicts automatically'
    )
    argparser.add_argument(
        dest='syslog_address',
        envvar='RFM_SYSLOG_ADDRESS',
        configvar='logging/handlers_perflog/syslog_address',
        help='Syslog server address'
    )
    argparser.add_argument(
        dest='trap_job_errors',
        envvar='RFM_TRAP_JOB_ERRORS',
        configvar='general/trap_job_errors',
        action='store_true',
        help='Trap job errors in job scripts and fail tests automatically'
    )
    argparser.add_argument(
        dest='use_login_shell',
        envvar='RFM_USE_LOGIN_SHELL',
        configvar='general/use_login_shell',
        action='store_true',
        help='Use a login shell for job scripts'
    )

    def restrict_logging():
        '''Restrict logging to errors only.

        This is done when specific options are passed, which generate JSON
        output and we don't want to pollute the output with other logging
        output.

        :returns: :obj:`True` if the logging was restricted, :obj:`False`
            otherwise.

        '''

        if (options.show_config or
            options.detect_host_topology or options.describe):
            logging.getlogger().setLevel(logging.ERROR)
            return True
        else:
            return False

    # Parse command line
    options = argparser.parse_args()
    if len(sys.argv) == 1:
        argparser.print_help()
        sys.exit(1)

    # First configure logging with our generic configuration so as to be able
    # to print pretty messages; logging will be reconfigured by user's
    # configuration later
    site_config = config.load_config(
        os.path.join(reframe.INSTALL_PREFIX, 'reframe/core/settings.py')
    )
    site_config.select_subconfig('generic')
    options.update_config(site_config)
    logging.configure_logging(site_config)
    printer = PrettyPrinter()
    printer.colorize = site_config.get('general/0/colorize')
    if not restrict_logging():
        printer.adjust_verbosity(calc_verbosity(site_config, options.quiet))

<<<<<<< HEAD
    if os.getenv('RFM_GRAYLOG_SERVER'):
        printer.warning(
            'RFM_GRAYLOG_SERVER environment variable is deprecated; '
            'please use RFM_GRAYLOG_ADDRESS instead'
        )
        os.environ['RFM_GRAYLOG_ADDRESS'] = os.getenv('RFM_GRAYLOG_SERVER')
=======
    if options.upgrade_config_file is not None:
        old_config, *new_config = options.upgrade_config_file.split(
            ':', maxsplit=1
        )
        new_config = new_config[0] if new_config else None

        try:
            new_config = config.convert_old_config(old_config, new_config)
        except Exception as e:
            printer.error(f'could not convert file: {e}')
            sys.exit(1)

        printer.info(
            f'Conversion successful! '
            f'The converted file can be found at {new_config!r}.'
        )
        sys.exit(0)
>>>>>>> e90be6db

    # Now configure ReFrame according to the user configuration file
    try:
        printer.debug('Loading user configuration')
        conf_files = config.find_config_files(
            options.config_path, options.config_file
        )
        site_config = config.load_config(*conf_files)
        site_config.validate()
        site_config.set_autodetect_meth(
            options.autodetect_method,
            use_fqdn=options.autodetect_fqdn,
            use_xthostname=options.autodetect_xthostname
        )

        # We ignore errors about unresolved sections or configuration
        # parameters here, because they might be defined at the individual
        # partition level and will be caught when we will instantiating
        # internally the system and partitions later on.
        site_config.select_subconfig(options.system,
                                     ignore_resolve_errors=True)
        for err in options.update_config(site_config):
            printer.warning(str(err))

        # Update options from the selected execution mode
        if options.mode:
            mode_args = site_config.get(f'modes/@{options.mode}/options')

            # We lexically split the mode options, because otherwise spaces
            # will be treated as part of the option argument; see GH bug #1554
            mode_args = list(itertools.chain.from_iterable(shlex.split(m)
                                                           for m in mode_args))
            # Parse the mode's options and reparse the command-line
            options = argparser.parse_args(mode_args)
            options = argparser.parse_args(namespace=options.cmd_options)
            options.update_config(site_config)

        logging.configure_logging(site_config)
    except (OSError, errors.ConfigError) as e:
        printer.error(f'failed to load configuration: {e}')
        printer.info(logfiles_message())
        sys.exit(1)

    printer.colorize = site_config.get('general/0/colorize')
    if not restrict_logging():
        printer.adjust_verbosity(calc_verbosity(site_config, options.quiet))

    try:
        printer.debug('Initializing runtime')
        runtime.init_runtime(site_config)
    except errors.ConfigError as e:
        printer.error(f'failed to initialize runtime: {e}')
        printer.info(logfiles_message())
        sys.exit(1)

    if site_config.get('general/0/ignore_check_conflicts'):
        logging.getlogger().warning(
            "the 'ignore_check_conflicts' option is deprecated "
            "and will be removed in the future"
        )

    rt = runtime.runtime()
    try:
        if site_config.get('general/0/module_map_file'):
            rt.modules_system.load_mapping_from_file(
                site_config.get('general/0/module_map_file')
            )

        if site_config.get('general/0/module_mappings'):
            for m in site_config.get('general/0/module_mappings'):
                rt.modules_system.load_mapping(m)

    except (errors.ConfigError, OSError) as e:
        printer.error('could not load module mappings: %s' % e)
        sys.exit(1)

    if (osext.samefile(rt.stage_prefix, rt.output_prefix) and
        not site_config.get('general/0/keep_stage_files')):
        printer.error("stage and output refer to the same directory; "
                      "if this is on purpose, please use the "
                      "'--keep-stage-files' option.")
        printer.info(logfiles_message())
        sys.exit(1)

    # Show configuration after everything is set up
    if options.show_config:
        # Restore logging level
        printer.setLevel(logging.INFO)
        config_param = options.show_config
        if config_param == 'all':
            printer.info(str(rt.site_config))
        else:
            # Create a unique value to differentiate between configuration
            # parameters with value `None` and invalid ones
            default = {'token'}
            value = rt.get_option(config_param, default)
            if value is default:
                printer.error(
                    f'no such configuration parameter found: {config_param}'
                )
            else:
                printer.info(json.dumps(value, indent=2))

        sys.exit(0)

    if options.detect_host_topology:
        from reframe.utility.cpuinfo import cpuinfo

        s_cpuinfo = cpuinfo()

        # Restore logging level
        printer.setLevel(logging.INFO)
        topofile = options.detect_host_topology
        if topofile == '-':
            printer.info(json.dumps(s_cpuinfo, indent=2))
        else:
            try:
                with open(topofile, 'w') as fp:
                    json.dump(s_cpuinfo, fp, indent=2)
                    fp.write('\n')
            except OSError as e:
                getlogger().error(
                    f'could not write topology file: {topofile!r}'
                )
                sys.exit(1)

        sys.exit(0)

    autodetect.detect_topology()
    printer.debug(format_env(options.env_vars))

    # Setup the check loader
    if options.restore_session is not None:
        # We need to load the failed checks only from a list of reports
        if options.restore_session:
            filenames = options.restore_session.split(',')
        else:
            filenames = [runreport.next_report_filename(
                osext.expandvars(site_config.get('general/0/report_file')),
                new=False
            )]

        report = runreport.load_report(*filenames)
        check_search_path = list(report.slice('filename', unique=True))
        check_search_recursive = False

        # If `-c` or `-R` are passed explicitly outside the configuration
        # file, override the values set from the report file
        if site_config.is_sticky_option('general/check_search_path'):
            printer.warning(
                'Ignoring check search path set in the report file: '
                'search path set explicitly in the command-line or '
                'the environment'
            )
            check_search_path = site_config.get(
                'general/0/check_search_path'
            )

        if site_config.is_sticky_option('general/check_search_recursive'):
            printer.warning(
                'Ignoring check search recursive option from the report file: '
                'option set explicitly in the command-line or the environment'
            )
            check_search_recursive = site_config.get(
                'general/0/check_search_recursive'
            )

    else:
        check_search_recursive = site_config.get(
            'general/0/check_search_recursive'
        )
        check_search_path = site_config.get('general/0/check_search_path')

    # Collect any variables set from the command line
    external_vars = {}
    for expr in options.vars:
        try:
            lhs, rhs = expr.split('=', maxsplit=1)
        except ValueError:
            printer.warning(
                f'invalid test variable assignment: {expr!r}; skipping'
            )
        else:
            external_vars[lhs] = rhs

    loader = RegressionCheckLoader(check_search_path,
                                   check_search_recursive,
                                   external_vars,
                                   options.skip_system_check,
                                   options.skip_prgenv_check)

    def print_infoline(param, value):
        param = param + ':'
        printer.info(f"  {param.ljust(18)} {value}")

    session_info = {
        'cmdline': ' '.join(sys.argv),
        'config_files': rt.site_config.sources,
        'data_version': runreport.DATA_VERSION,
        'hostname': socket.gethostname(),
        'prefix_output': rt.output_prefix,
        'prefix_stage': rt.stage_prefix,
        'user': osext.osuser(),
        'version': osext.reframe_version(),
        'workdir': os.getcwd(),
    }

    # Print command line
    printer.info(f"[ReFrame Setup]")
    print_infoline('version', session_info['version'])
    print_infoline('command', repr(session_info['cmdline']))
    print_infoline(
        f"launched by",
        f"{session_info['user'] or '<unknown>'}@{session_info['hostname']}"
    )
    print_infoline('working directory', repr(session_info['workdir']))
    print_infoline(
        'settings files',
        ', '.join(repr(x) for x in session_info['config_files'])
    )
    print_infoline('check search path',
                   f"{'(R) ' if loader.recurse else ''}"
                   f"{':'.join(loader.load_path)!r}")
    print_infoline('stage directory', repr(session_info['prefix_stage']))
    print_infoline('output directory', repr(session_info['prefix_output']))
    print_infoline('log files',
                   ', '.join(repr(s) for s in logging.log_files()))
    printer.info('')
    try:
        logging.getprofiler().enter_region('test processing')

        # Need to parse the cli options before loading the tests
        parsed_job_options = []
        for opt in options.job_options:
            opt_split = opt.split('=', maxsplit=1)
            optstr = opt_split[0]
            valstr = opt_split[1] if len(opt_split) > 1 else ''
            if opt.startswith('-') or opt.startswith('#'):
                parsed_job_options.append(opt)
            elif len(optstr) == 1:
                parsed_job_options.append(f'-{optstr} {valstr}')
            else:
                parsed_job_options.append(f'--{optstr} {valstr}')

        # Locate and load checks; `force=True` is not needed for normal
        # invocations from the command line and has practically no effect, but
        # it is needed to better emulate the behavior of running reframe's CLI
        # from within the unit tests, which call repeatedly `main()`.
        checks_found = loader.load_all(force=True)
        printer.verbose(f'Loaded {len(checks_found)} test(s)')

        # Generate all possible test cases first; we will need them for
        # resolving dependencies after filtering
        testcases_all = generate_testcases(checks_found)
        testcases = testcases_all
        printer.verbose(f'Generated {len(testcases)} test case(s)')

        # Filter out fixtures
        testcases = [t for t in testcases if not t.check.is_fixture()]

        # Filter test cases by name
        if options.exclude_names:
            for name in options.exclude_names:
                testcases = filter(filters.have_not_name(name), testcases)

        if options.names:
            testcases = filter(filters.have_any_name(options.names), testcases)

        testcases = list(testcases)
        printer.verbose(
            f'Filtering test cases(s) by name: {len(testcases)} remaining'
        )

        # Filter test cases by tags
        for tag in options.exclude_tags:
            testcases = filter(filters.have_not_tag(tag), testcases)

        for tag in options.tags:
            testcases = filter(filters.have_tag(tag), testcases)

        testcases = list(testcases)
        printer.verbose(
            f'Filtering test cases(s) by tags: {len(testcases)} remaining'
        )

        # Filter test cases by maintainers
        for maint in options.maintainers:
            testcases = filter(filters.have_maintainer(maint), testcases)

        # Filter test cases further
        if options.gpu_only and options.cpu_only:
            printer.error("options `--gpu-only' and `--cpu-only' "
                          "are mutually exclusive")
            sys.exit(1)

        if options.gpu_only:
            testcases = filter(filters.have_gpu_only(), testcases)
        elif options.cpu_only:
            testcases = filter(filters.have_cpu_only(), testcases)

        testcases = list(testcases)
        printer.verbose(
            f'Filtering test cases(s) by other attributes: '
            f'{len(testcases)} remaining'
        )

        # Filter in failed cases
        if options.failed:
            if options.restore_session is None:
                printer.error(
                    "the option '--failed' can only be used "
                    "in combination with the '--restore-session' option"
                )
                sys.exit(1)

            def _case_failed(t):
                rec = report.case(*t)
                if not rec:
                    return False

                return (rec['result'] == 'failure' or
                        rec['result'] == 'aborted')

            testcases = list(filter(_case_failed, testcases))
            printer.verbose(
                f'Filtering successful test case(s): '
                f'{len(testcases)} remaining'
            )

        if options.repeat is not None:
            try:
                num_repeats = int(options.repeat)
                if num_repeats <= 0:
                    raise ValueError
            except ValueError:
                raise errors.CommandLineError(
                    "argument to '--repeat' option must be "
                    "a non-negative integer"
                ) from None

            testcases_all = repeat_tests(testcases, num_repeats)
            testcases = testcases_all

        if options.distribute:
            node_map = getallnodes(options.distribute, parsed_job_options)

            # Remove the job options that begin with '--nodelist' and '-w', so
            # that they do not override those set from the distribute feature.
            #
            # NOTE: This is Slurm-specific. When support of distributing tests
            # is added to other scheduler backends, this needs to be updated,
            # too.
            parsed_job_options = [
                x for x in parsed_job_options
                if (not x.startswith('-w') and not x.startswith('--nodelist'))
            ]
            testcases_all = distribute_tests(testcases, node_map)
            testcases = testcases_all

        @logging.time_function
        def _sort_testcases(testcases):
            if options.exec_order in ('name', 'rname'):
                testcases.sort(key=lambda c: c.check.display_name,
                               reverse=(options.exec_order == 'rname'))
            elif options.exec_order in ('uid', 'ruid'):
                testcases.sort(key=lambda c: c.check.unique_name,
                               reverse=(options.exec_order == 'ruid'))
            elif options.exec_order == 'random':
                random.shuffle(testcases)

        _sort_testcases(testcases)
        if testcases_all is not testcases:
            _sort_testcases(testcases_all)

        # Prepare for running
        printer.debug('Building and validating the full test DAG')
        testgraph, skipped_cases = dependencies.build_deps(testcases_all)
        if skipped_cases:
            # Some cases were skipped, so adjust testcases
            testcases = list(util.OrderedSet(testcases) -
                             util.OrderedSet(skipped_cases))
            printer.verbose(
                f'Filtering test case(s) due to unresolved dependencies: '
                f'{len(testcases)} remaining'
            )

        dependencies.validate_deps(testgraph)
        printer.debug('Full test DAG:')
        printer.debug(dependencies.format_deps(testgraph))

        restored_cases = []
        if len(testcases) != len(testcases_all):
            testgraph = dependencies.prune_deps(
                testgraph, testcases,
                max_depth=1 if options.restore_session is not None else None
            )
            printer.debug('Pruned test DAG')
            printer.debug(dependencies.format_deps(testgraph))
            if options.restore_session is not None:
                testgraph, restored_cases = report.restore_dangling(testgraph)

        testcases = dependencies.toposort(
            testgraph,
            is_subgraph=options.restore_session is not None
        )
        printer.verbose(f'Final number of test cases: {len(testcases)}')

        # Disable hooks
        for tc in testcases:
            for h in options.hooks:
                tc.check.disable_hook(h)

        # Act on checks
        if options.describe:
            # Restore logging level
            printer.setLevel(logging.INFO)
            describe_checks(testcases, printer)
            sys.exit(0)

        if options.list or options.list_detailed:
            concretized = (options.list == 'C' or
                           options.list_detailed == 'C')
            detailed = options.list_detailed is not None
            list_checks(testcases, printer, detailed, concretized)
            sys.exit(0)

        if options.list_tags:
            list_tags(testcases, printer)
            sys.exit(0)

        if options.ci_generate:
            list_checks(testcases, printer)
            printer.info('[Generate CI]')
            with open(options.ci_generate, 'wt') as fp:
                child_pipeline_opts = []
                if options.mode:
                    child_pipeline_opts.append(f'--mode={options.mode}')

                ci.emit_pipeline(fp, testcases, child_pipeline_opts)

            printer.info(
                f'  Gitlab pipeline generated successfully '
                f'in {options.ci_generate!r}.\n'
            )
            sys.exit(0)

        if not options.run:
            printer.error("No action option specified. Available options:\n"
                          "  - `-l'/`-L' for listing\n"
                          "  - `-r' for running\n"
                          "  - `--list-tags' for listing unique test tags\n"
                          "  - `--ci-generate' for generating a CI pipeline\n"
                          f"Try `{argparser.prog} -h' for more options.")
            sys.exit(1)

        # Manipulate ReFrame's environment
        if site_config.get('general/0/purge_environment'):
            rt.modules_system.unload_all()
        else:
            for m in site_config.get('general/0/unload_modules'):
                rt.modules_system.unload_module(**m)

        # Load the environment for the current system
        try:
            printer.debug(f'Loading environment for current system')
            runtime.loadenv(rt.system.preload_environ)
        except errors.EnvironError as e:
            printer.error("failed to load current system's environment; "
                          "please check your configuration")
            printer.debug(str(e))
            raise

        def module_use(*paths):
            try:
                rt.modules_system.searchpath_add(*paths)
            except errors.EnvironError as e:
                printer.warning(f'could not add module paths correctly')
                printer.debug(str(e))

        def module_unuse(*paths):
            try:
                rt.modules_system.searchpath_remove(*paths)
            except errors.EnvironError as e:
                printer.warning(f'could not remove module paths correctly')
                printer.debug(str(e))

        printer.debug('(Un)using module paths from command line')
        module_paths = {}
        for d in options.module_paths:
            if d.startswith('-'):
                module_paths.setdefault('-', [])
                module_paths['-'].append(d[1:])
            elif d.startswith('+'):
                module_paths.setdefault('+', [])
                module_paths['+'].append(d[1:])
            else:
                module_paths.setdefault('x', [])
                module_paths['x'].append(d)

        for op, paths in module_paths.items():
            if op == '+':
                module_use(*paths)
            elif op == '-':
                module_unuse(*paths)
            else:
                # First empty the current module path in a portable way
                searchpath = [p for p in rt.modules_system.searchpath if p]
                if searchpath:
                    rt.modules_system.searchpath_remove(*searchpath)

                # Treat `A:B` syntax as well in this case
                paths = itertools.chain(*(p.split(':') for p in paths))
                module_use(*paths)

        printer.debug('Loading user modules from command line')
        for m in site_config.get('general/0/user_modules'):
            try:
                rt.modules_system.load_module(**m, force=True)
            except errors.EnvironError as e:
                printer.error(
                    f'could not load module {m["name"]!r} correctly; rerun '
                    f'with -vv for more information'
                )
                printer.debug(str(e))
                sys.exit(1)

        options.flex_alloc_nodes = options.flex_alloc_nodes or 'idle'

        # Run the tests

        # Setup the execution policy
        if options.exec_policy == 'serial':
            exec_policy = SerialExecutionPolicy()
        elif options.exec_policy == 'async':
            exec_policy = AsynchronousExecutionPolicy()
        else:
            # This should not happen, since choices are handled by
            # argparser
            printer.error("unknown execution policy `%s': Exiting...")
            sys.exit(1)

        exec_policy.force_local = options.force_local
        exec_policy.strict_check = options.strict
        exec_policy.skip_sanity_check = options.skip_sanity_check
        exec_policy.skip_performance_check = options.skip_performance_check
        exec_policy.keep_stage_files = site_config.get(
            'general/0/keep_stage_files'
        )
        try:
            errmsg = "invalid option for --flex-alloc-nodes: '{0}'"
            sched_flex_alloc_nodes = int(options.flex_alloc_nodes)
            if sched_flex_alloc_nodes <= 0:
                raise errors.CommandLineError(
                    errmsg.format(options.flex_alloc_nodes)
                )
        except ValueError:
            sched_flex_alloc_nodes = options.flex_alloc_nodes

        exec_policy.sched_flex_alloc_nodes = sched_flex_alloc_nodes
        exec_policy.sched_options = parsed_job_options
        if options.maxfail < 0:
            raise errors.CommandLineError(
                f'--maxfail should be a non-negative integer: '
                f'{options.maxfail!r}'
            )

        runner = Runner(exec_policy, printer, options.max_retries,
                        options.maxfail)
        try:
            time_start = time.time()
            session_info['time_start'] = time.strftime(
                '%FT%T%z', time.localtime(time_start),
            )
            runner.runall(testcases, restored_cases)
        finally:
            time_end = time.time()
            session_info['time_end'] = time.strftime(
                '%FT%T%z', time.localtime(time_end)
            )
            session_info['time_elapsed'] = time_end - time_start

            # Print a retry report if we did any retries
            if runner.stats.failed(run=0):
                printer.info(runner.stats.retry_report())

            # Print a failure report if we had failures in the last run
            success = True
            if runner.stats.failed():
                success = False
                runner.stats.print_failure_report(
                    printer, not options.distribute
                )
                if options.failure_stats:
                    runner.stats.print_failure_stats(printer)

            if options.performance_report:
                printer.info(runner.stats.performance_report())

            # Generate the report for this session
            report_file = os.path.normpath(
                osext.expandvars(rt.get_option('general/0/report_file'))
            )
            basedir = os.path.dirname(report_file)
            if basedir:
                os.makedirs(basedir, exist_ok=True)

            # Build final JSON report
            run_stats = runner.stats.json()
            session_info.update({
                'num_cases': run_stats[0]['num_cases'],
                'num_failures': run_stats[-1]['num_failures']
            })
            json_report = {
                'session_info': session_info,
                'runs': run_stats,
                'restored_cases': []
            }
            if options.restore_session is not None:
                for c in restored_cases:
                    json_report['restored_cases'].append(report.case(*c))

            report_file = runreport.next_report_filename(report_file)
            try:
                with open(report_file, 'w') as fp:
                    if rt.get_option('general/0/compress_report'):
                        jsonext.dump(json_report, fp)
                    else:
                        jsonext.dump(json_report, fp, indent=2)
                        fp.write('\n')

                printer.info(f'Run report saved in {report_file!r}')
            except OSError as e:
                printer.warning(
                    f'failed to generate report in {report_file!r}: {e}'
                )

            # Generate the junit xml report for this session
            junit_report_file = rt.get_option('general/0/report_junit')
            if junit_report_file:
                # Expand variables in filename
                junit_report_file = osext.expandvars(junit_report_file)
                junit_xml = runreport.junit_xml_report(json_report)
                try:
                    with open(junit_report_file, 'w') as fp:
                        runreport.junit_dump(junit_xml, fp)
                except OSError as e:
                    printer.warning(
                        f'failed to generate report in {junit_report_file!r}: '
                        f'{e}'
                    )

        if not success:
            sys.exit(1)

        sys.exit(0)
    except (Exception, KeyboardInterrupt, errors.ReframeFatalError):
        exc_info = sys.exc_info()
        tb = ''.join(traceback.format_exception(*exc_info))
        printer.error(f'run session stopped: {errors.what(*exc_info)}')
        if errors.is_exit_request(*exc_info):
            # Print stack traces for exit requests only when TOO verbose
            printer.debug2(tb)
        elif errors.is_severe(*exc_info):
            printer.error(tb)
        else:
            printer.verbose(tb)

        sys.exit(1)
    finally:
        try:
            logging.getprofiler().exit_region()     # region: 'test processing'
            log_files = logging.log_files()
            if site_config.get('general/0/save_log_files'):
                log_files = logging.save_log_files(rt.output_prefix)
        except OSError as e:
            printer.error(f'could not save log file: {e}')
            sys.exit(1)
        finally:
            if not restrict_logging():
                printer.info(logfiles_message())

            logging.getprofiler().exit_region()     # region: 'main'
            logging.getprofiler().print_report(printer.debug)<|MERGE_RESOLUTION|>--- conflicted
+++ resolved
@@ -691,33 +691,6 @@
     printer.colorize = site_config.get('general/0/colorize')
     if not restrict_logging():
         printer.adjust_verbosity(calc_verbosity(site_config, options.quiet))
-
-<<<<<<< HEAD
-    if os.getenv('RFM_GRAYLOG_SERVER'):
-        printer.warning(
-            'RFM_GRAYLOG_SERVER environment variable is deprecated; '
-            'please use RFM_GRAYLOG_ADDRESS instead'
-        )
-        os.environ['RFM_GRAYLOG_ADDRESS'] = os.getenv('RFM_GRAYLOG_SERVER')
-=======
-    if options.upgrade_config_file is not None:
-        old_config, *new_config = options.upgrade_config_file.split(
-            ':', maxsplit=1
-        )
-        new_config = new_config[0] if new_config else None
-
-        try:
-            new_config = config.convert_old_config(old_config, new_config)
-        except Exception as e:
-            printer.error(f'could not convert file: {e}')
-            sys.exit(1)
-
-        printer.info(
-            f'Conversion successful! '
-            f'The converted file can be found at {new_config!r}.'
-        )
-        sys.exit(0)
->>>>>>> e90be6db
 
     # Now configure ReFrame according to the user configuration file
     try:
