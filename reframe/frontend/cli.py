--- conflicted
+++ resolved
@@ -631,11 +631,7 @@
     session_info = {
         'cmdline': ' '.join(sys.argv),
         'config_file': rt.site_config.filename,
-<<<<<<< HEAD
         'data_version': runreport.DATA_VERSION,
-=======
-        'data_version': '1.1',
->>>>>>> e8f9253a
         'hostname': socket.gethostname(),
         'prefix_output': rt.output_prefix,
         'prefix_stage': rt.stage_prefix,
