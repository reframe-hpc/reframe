# Copyright 2016-2024 Swiss National Supercomputing Centre (CSCS/ETH Zurich)
# ReFrame Project Developers. See the top-level LICENSE file for details.
#
# SPDX-License-Identifier: BSD-3-Clause

import functools
import inspect
import itertools
import json
import os
import random
import shlex
import sys
import time
import traceback

import reframe.core.config as config
import reframe.core.exceptions as errors
import reframe.core.logging as logging
import reframe.core.runtime as runtime
import reframe.frontend.argparse as argparse
import reframe.frontend.autodetect as autodetect
import reframe.frontend.ci as ci
import reframe.frontend.dependencies as dependencies
import reframe.frontend.filters as filters
import reframe.frontend.reporting as reporting
import reframe.utility as util
import reframe.utility.jsonext as jsonext
import reframe.utility.osext as osext
import reframe.utility.typecheck as typ
from reframe.frontend.testgenerators import (distribute_tests,
                                             getallnodes, repeat_tests,
                                             parameterize_tests)
from reframe.frontend.executors.policies import (SerialExecutionPolicy,
                                                 AsynchronousExecutionPolicy)
from reframe.frontend.executors import Runner, generate_testcases
from reframe.frontend.loader import RegressionCheckLoader
from reframe.frontend.printer import PrettyPrinter


def format_env(envvars):
    ret = '[ReFrame Environment]\n'
    notset = '<not set>'
    envvars = [*envvars, 'RFM_INSTALL_PREFIX']
    ret += '\n'.join(sorted(f'  {e}={os.getenv(e, notset)}' for e in envvars))
    return ret


@logging.time_function
def list_checks(testcases, printer, detailed=False, concretized=False):
    printer.info('[List of matched checks]')
    unique_checks = set()

    def dep_lines(u, *, prefix, depth=0, lines=None, printed=None,
                  fixt_vars=None):
        if lines is None:
            lines = []

        if printed is None:
            printed = set(unique_checks)

        fixt_to_vars = {}
        for fixt_name, fixt in u.check._rfm_fixture_space.items():
            key = f'{fixt.cls.__name__}#{fixt.scope}'
            fixt_to_vars.setdefault(key, [])
            fixt_to_vars[key].append(fixt_name)

        adj = u.deps
        for v in adj:
            if v.check.is_fixture():
                fixture_scope = v.check._rfm_fixt_data.scope
                key = f'{type(v.check).__name__}#{fixture_scope}'
                fixture_vars = fixt_to_vars[key]
            else:
                fixture_vars = None
                unique_checks.add(v.check.unique_name)

            if concretized or (not concretized and
                               v.check.unique_name not in printed):
                dep_lines(v, prefix=prefix + 2*' ', depth=depth+1,
                          lines=lines, printed=printed,
                          fixt_vars=fixture_vars)

        if depth:
            if fixt_vars:
                fmt_fixt_vars = " '"
                fmt_fixt_vars += " '".join(fixt_vars)
            else:
                fmt_fixt_vars = ''

            name_info = (f'{u.check.display_name}{fmt_fixt_vars} '
                         f'/{u.check.hashcode}')
            tc_info = ''
            details = ''
            if concretized:
                tc_info = f' @{u.partition.fullname}+{u.environ.name}'

            location = inspect.getfile(type(u.check))
            if detailed:
                details = (f' [variant: {u.check.variant_num}, '
                           f'file: {location!r}]')

            lines.append(f'{prefix}^{name_info}{tc_info}{details}')

        return lines

    # We need the leaf test cases to be printed at the leftmost
    leaf_testcases = list(t for t in testcases if t.in_degree == 0)
    for t in leaf_testcases:
        name_info = f'{t.check.display_name} /{t.check.hashcode}'
        tc_info = ''
        details = ''
        if concretized:
            tc_info = f' @{t.partition.fullname}+{t.environ.name}'

        location = inspect.getfile(type(t.check))
        if detailed:
            details = f' [variant: {t.check.variant_num}, file: {location!r}]'

        if concretized or (not concretized and
                           t.check.unique_name not in unique_checks):
            printer.info(f'- {name_info}{tc_info}{details}')

        if not t.check.is_fixture():
            unique_checks.add(t.check.unique_name)

        for l in reversed(dep_lines(t, prefix='  ')):
            printer.info(l)

    if concretized:
        printer.info(f'Concretized {len(testcases)} test case(s)\n')
    else:
        printer.info(f'Found {len(unique_checks)} check(s)\n')


@logging.time_function
def describe_checks(testcases, printer):
    records = []
    unique_names = set()
    for tc in testcases:
        if tc.check.is_fixture():
            continue

        if tc.check.display_name not in unique_names:
            unique_names.add(tc.check.display_name)
            rec = json.loads(jsonext.dumps(tc.check))

            # Now manipulate the record to be more user-friendly
            #
            # 1. Add other fields that are relevant for users
            # 2. Remove all private fields
            rec['name'] = tc.check.name
            rec['unique_name'] = tc.check.unique_name
            rec['display_name'] = tc.check.display_name
            rec['pipeline_hooks'] = {}
            rec['perf_variables'] = list(rec['perf_variables'].keys())
            rec['prefix'] = tc.check.prefix
            rec['variant_num'] = tc.check.variant_num
            for stage, hooks in tc.check.pipeline_hooks().items():
                for hk in hooks:
                    if hk.__name__ not in tc.check.disabled_hooks:
                        rec['pipeline_hooks'].setdefault(stage, [])
                        rec['pipeline_hooks'][stage].append(hk.__name__)

            for attr in list(rec.keys()):
                if attr == '__rfm_class__':
                    rec['@class'] = rec[attr]
                    del rec[attr]
                elif attr == '__rfm_file__':
                    rec['@file'] = rec[attr]
                    del rec[attr]
                elif attr.startswith('_'):
                    del rec[attr]

            # List all required variables
            required = []
            var_space = type(tc.check).var_space
            for var in var_space:
                if not var_space[var].is_defined():
                    required.append(var)

            rec['@required'] = required
            records.append(dict(sorted(rec.items())))

    printer.info(jsonext.dumps(records, indent=2))


def list_tags(testcases, printer):
    printer.info('[List of unique tags]')
    tags = set()
    tags = tags.union(*(t.check.tags for t in testcases))
    printer.info(', '.join(f'{t!r}' for t in sorted(tags)))
    printer.info(f'Found {len(tags)} tag(s)\n')


def logfiles_message():
    log_files = logging.log_files()
    msg = 'Log file(s) saved in '
    if not log_files:
        msg += '<no log file was generated>'
    else:
        msg += f'{", ".join(repr(f) for f in log_files)}'

    return msg


def calc_verbosity(site_config, quiesce):
    curr_verbosity = site_config.get('general/0/verbose')
    return curr_verbosity - quiesce


class exit_gracefully_on_error:
    def __init__(self, message, logger=None, exceptions=None, exitcode=1):
        self.__message = message
        self.__logger = logger or PrettyPrinter()
        self.__exceptions = exceptions or (Exception,)
        self.__exitcode = exitcode

    def __enter__(self):
        return self

    def __exit__(self, exc_type, exc_val, exc_tb):
        if exc_type is SystemExit:
            # Allow users to exit inside the context manager
            logging.getprofiler().exit_region()
            logging.getprofiler().print_report(self.__logger.debug)
            return

        if isinstance(exc_val, self.__exceptions):
            self.__logger.error(f'{self.__message}: {exc_val}')
            self.__logger.verbose(
                ''.join(traceback.format_exception(exc_type, exc_val, exc_tb))
            )
            logging.getprofiler().exit_region()
            logging.getprofiler().print_report(self.__logger.debug)
            sys.exit(self.__exitcode)


@logging.time_function_noexit
def main():
    # Setup command line options
    argparser = argparse.ArgumentParser()
    action_options = argparser.add_mutually_exclusive_group(required=True)
    output_options = argparser.add_argument_group(
        'Options controlling ReFrame output'
    )
    locate_options = argparser.add_argument_group(
        'Options for discovering checks'
    )
    select_options = argparser.add_argument_group(
        'Options for selecting checks'
    )
    run_options = argparser.add_argument_group(
        'Options controlling the execution of checks'
    )
    env_options = argparser.add_argument_group(
        'Options controlling the ReFrame environment'
    )
    testgen_options = argparser.add_argument_group(
        'Options for generating tests dynamically'
    )
    reporting_options = argparser.add_argument_group(
        'Options related to results reporting'
    )
    misc_options = argparser.add_argument_group('Miscellaneous options')

    # Output directory options
    output_options.add_argument(
        '--compress-report', action='store_true',
        help='Compress the run report file',
        envvar='RFM_COMPRESS_REPORT', configvar='general/compress_report'
    )
    output_options.add_argument(
        '--dont-restage', action='store_false', dest='clean_stagedir',
        help='Reuse the test stage directory',
        envvar='RFM_CLEAN_STAGEDIR', configvar='general/clean_stagedir'
    )
    output_options.add_argument(
        '--keep-stage-files', action='store_true',
        help='Keep stage directories even for successful checks',
        envvar='RFM_KEEP_STAGE_FILES', configvar='general/keep_stage_files'
    )
    output_options.add_argument(
        '-o', '--output', action='store', metavar='DIR',
        help='Set output directory prefix to DIR',
        envvar='RFM_OUTPUT_DIR', configvar='systems/outputdir'
    )
    output_options.add_argument(
        '--perflogdir', action='store', metavar='DIR',
        help=('Set performance log data directory prefix '
              '(relevant only to the filelog log handler)'),
        envvar='RFM_PERFLOG_DIR',
        configvar='logging/handlers_perflog/filelog_basedir'
    )
    output_options.add_argument(
        '--prefix', action='store', metavar='DIR',
        help='Set general directory prefix to DIR',
        envvar='RFM_PREFIX', configvar='systems/prefix'
    )
    output_options.add_argument(
        '--report-file', action='store', metavar='FILE',
        help="Store JSON run report in FILE",
        envvar='RFM_REPORT_FILE',
        configvar='general/report_file'
    )
    output_options.add_argument(
        '--report-junit', action='store', metavar='FILE',
        help="Store a JUnit report in FILE",
        envvar='RFM_REPORT_JUNIT',
        configvar='general/report_junit'
    )
    output_options.add_argument(
        '-s', '--stage', action='store', metavar='DIR',
        help='Set stage directory prefix to DIR',
        envvar='RFM_STAGE_DIR', configvar='systems/stagedir'
    )
    output_options.add_argument(
        '--save-log-files', action='store_true',
        help='Save ReFrame log files to the output directory',
        envvar='RFM_SAVE_LOG_FILES', configvar='general/save_log_files'
    )
    output_options.add_argument(
        '--timestamp', action='store', nargs='?', metavar='TIMEFMT',
        const=argparse.CONST_DEFAULT,
        help=('Append a timestamp to the output and stage directory prefixes '
              '(default: "%%Y%%m%%dT%%H%%M%%S%%z")'),
        envvar='RFM_TIMESTAMP_DIRS', configvar='general/timestamp_dirs'
    )

    # Check discovery options
    locate_options.add_argument(
        '-c', '--checkpath', action='append', metavar='PATH',
        help="Add PATH to the check search path list",
        envvar='RFM_CHECK_SEARCH_PATH :', configvar='general/check_search_path'
    )
    locate_options.add_argument(
        '-R', '--recursive', action='store_true',
        help='Search for checks in the search path recursively',
        envvar='RFM_CHECK_SEARCH_RECURSIVE',
        configvar='general/check_search_recursive'
    )

    # Select options
    select_options.add_argument(
        '--cpu-only', action='store_true',
        help='Select only CPU checks'
    )
    select_options.add_argument(
        '--failed', action='store_true',
        help="Select failed test cases (only when '--restore-session' is used)"
    )
    select_options.add_argument(
        '--gpu-only', action='store_true',
        help='Select only GPU checks'
    )
    select_options.add_argument(
        '--maintainer', action='append', dest='maintainers', default=[],
        metavar='PATTERN',
        help='Select checks with at least one maintainer matching PATTERN'
    )
    select_options.add_argument(
        '-n', '--name', action='append', dest='names', default=[],
        metavar='PATTERN', help='Select checks whose name matches PATTERN'
    )

    # FIXME: The following is the only selection option that has an associated
    # (undocumented) configuration variable. This is to support pruning of the
    # partition environments as the runtime is created, similarly to how the
    # system partitions are treated. Currently, this facilitates the
    # implementation of fixtures, but we should reconsider it: see discussion
    # in https://github.com/reframe-hpc/reframe/issues/2245
    select_options.add_argument(
        '-p', '--prgenv', action='append', default=[r'.*'],  metavar='PATTERN',
        configvar='general/valid_env_names',
        help=('Select checks with at least one '
              'programming environment matching PATTERN')
    )
    select_options.add_argument(
        '-T', '--exclude-tag', action='append', dest='exclude_tags',
        metavar='PATTERN', default=[],
        help='Exclude checks whose tag matches PATTERN'
    )
    select_options.add_argument(
        '-t', '--tag', action='append', dest='tags', metavar='PATTERN',
        default=[],
        help='Select checks with at least one tag matching PATTERN'
    )
    select_options.add_argument(
        '-x', '--exclude', action='append', dest='exclude_names',
        metavar='PATTERN', default=[],
        help='Exclude checks whose name matches PATTERN'
    )
    select_options.add_argument(
        '-E', '--filter-expr', action='store', metavar='EXPR',
        help='Select checks that satisfy the expression EXPR'
    )

    action_options.add_argument(
        '--ci-generate', action='store', metavar='FILE',
        help=('Generate into FILE a Gitlab CI pipeline '
              'for the selected tests and exit'),
    )
    action_options.add_argument(
        '--delete-stored-session', action='store', metavar='UUID',
        help='Delete stored session'
    )
    action_options.add_argument(
        '--describe', action='store_true',
        help='Give full details on the selected tests'
    )
    action_options.add_argument(
        '--describe-stored-session', action='store', metavar='UUID',
        help='Get detailed session information in JSON'
    )
    action_options.add_argument(
        '--describe-stored-testcases', action='store',
        metavar='SESSION_UUID|PERIOD',
        help='Get detailed test case information in JSON'
    )
    action_options.add_argument(
        '--detect-host-topology', metavar='FILE', action='store',
        nargs='?', const='-',
        help=('Detect the local host topology and exit, '
              'optionally saving it in FILE')
    )
    action_options.add_argument(
        '--dry-run', action='store_true',
        help='Dry run the tests without submitting them for execution'
    )
    action_options.add_argument(
        '-L', '--list-detailed', nargs='?', const='T', choices=['C', 'T'],
        help=('List the selected tests (T) or the concretized test cases (C) '
              'providing more details')
    )
    action_options.add_argument(
        '--list-stored-sessions', nargs='?', action='store',
        const='now-1w:now', metavar='PERIOD', help='List stored sessions'
    )
    action_options.add_argument(
        '--list-stored-testcases', action='store',
        metavar='SESSION_UUID|PERIOD',
        help='List stored testcases by session or time period'
    )
    action_options.add_argument(
        '-l', '--list', nargs='?', const='T', choices=['C', 'T'],
        help='List the selected tests (T) or the concretized test cases (C)'
    )
    action_options.add_argument(
        '--list-tags', action='store_true',
        help='List the unique tags found in the selected tests and exit'
    )
    action_options.add_argument(
        '--performance-compare', metavar='CMPSPEC', action='store',
        help='Compare past performance results'
    )
    action_options.add_argument(
        '-r', '--run', action='store_true',
        help='Run the selected checks'
    )
    action_options.add_argument(
        '--show-config', action='store', nargs='?', const='all',
        metavar='PARAM',
        help='Print the value of configuration parameter PARAM and exit'
    )
    action_options.add_argument(
        '-V', '--version', action='version', version=osext.reframe_version()
    )

    # Run options
    run_options.add_argument(
        '--disable-hook', action='append', metavar='NAME', dest='hooks',
        default=[], help='Disable a pipeline hook for this run'
    )
    run_options.add_argument(
        '--duration', action='store', metavar='TIMEOUT',
        help='Run the test session repeatedly for the specified duration'
    )
    run_options.add_argument(
        '--exec-order', metavar='ORDER', action='store',
        choices=['name', 'random', 'rname', 'ruid', 'uid'],
        help='Impose an execution order for independent tests'
    )
    run_options.add_argument(
        '--exec-policy', metavar='POLICY', action='store',
        choices=['async', 'serial'], default='async',
        help='Set the execution policy of ReFrame (default: "async")'
    )
    run_options.add_argument(
        '--flex-alloc-nodes', action='store',
        dest='flex_alloc_nodes', metavar='{all|STATE|NUM}', default=None,
        help='Set strategy for the flexible node allocation (default: "idle").'
    )
    run_options.add_argument(
        '--flex-alloc-strict', action='store_true',
        envvar='RFM_FLEX_ALLOC_STRICT',
        configvar='general/flex_alloc_strict',
        help='Fail the flexible tests if not enough nodes can be found'
    )
    run_options.add_argument(
        '-J', '--job-option', action='append', metavar='OPT',
        dest='job_options', default=[],
        help='Pass option OPT to job scheduler'
    )
    run_options.add_argument(
        '--max-retries', metavar='NUM', action='store', default=0,
        help='Set the maximum number of times a failed regression test '
             'may be retried (default: 0)', type=int
    )
    run_options.add_argument(
        '--maxfail', metavar='NUM', action='store', default=sys.maxsize,
        help='Exit after first NUM failures', type=int
    )
    run_options.add_argument(
        '--mode', action='store', help='Execution mode to use'
    )
    run_options.add_argument(
        '--reruns', action='store', metavar='N', default=0,
        help='Rerun the whole test session N times', type=int
    )
    run_options.add_argument(
        '--restore-session', action='store', nargs='?', const='',
        metavar='REPORT',
        help='Restore a testing session from REPORT file'
    )
    run_options.add_argument(
        '--retries-threshold', action='store', default='1000%',
        metavar='VALUE[%]',
        help='Retry tests only if failures do not exceed threshold'
    )
    run_options.add_argument(
        '-S', '--setvar', action='append', metavar='[TEST.]VAR=VAL',
        dest='vars', default=[],
        help=('Set test variable VAR to VAL in all tests '
              'or optionally in TEST only')
    )
    run_options.add_argument(
        '--skip-performance-check', action='store_true',
        help='Skip performance checking'
    )
    run_options.add_argument(
        '--skip-prgenv-check', action='store_true',
        help='Skip programming environment check'
    )
    run_options.add_argument(
        '--skip-sanity-check', action='store_true',
        help='Skip sanity checking'
    )
    run_options.add_argument(
        '--skip-system-check', action='store_true',
        help='Skip system check'
    )

    # Environment options
    env_options.add_argument(
        '-M', '--map-module', action='append', metavar='MAPPING',
        dest='module_mappings',
        help='Add a module mapping',
        envvar='RFM_MODULE_MAPPINGS ,', configvar='general/module_mappings'
    )
    env_options.add_argument(
        '-m', '--module', action='append',
        metavar='MOD', dest='user_modules',
        help='Load module MOD before running any regression check',
        envvar='RFM_USER_MODULES ,', configvar='general/user_modules'
    )
    env_options.add_argument(
        '--module-mappings', action='store', metavar='FILE',
        dest='module_map_file',
        help='Load module mappings from FILE',
        envvar='RFM_MODULE_MAP_FILE', configvar='general/module_map_file'
    )
    env_options.add_argument(
        '--module-path', action='append', metavar='PATH',
        dest='module_paths', default=[],
        help='(Un)use module path PATH before running any regression check',
    )
    env_options.add_argument(
        '--non-default-craype', action='store_true',
        help='Test a non-default Cray Programming Environment',
        envvar='RFM_NON_DEFAULT_CRAYPE', configvar='general/non_default_craype'
    )
    env_options.add_argument(
        '--purge-env', action='store_true', dest='purge_env',
        help='Unload all modules before running any regression check',
        envvar='RFM_PURGE_ENVIRONMENT', configvar='general/purge_environment'
    )
    env_options.add_argument(
        '-u', '--unload-module', action='append', metavar='MOD',
        dest='unload_modules',
        help='Unload module MOD before running any regression check',
        envvar='RFM_UNLOAD_MODULES ,', configvar='general/unload_modules'
    )

    # Test generation options
    testgen_options.add_argument(
        '--distribute', action='store', metavar='{all|avail|STATE}',
        nargs='?', const='idle',
        help=('Distribute the selected single-node jobs on every node that'
              'is in STATE (default: "idle"')
    )
    testgen_options.add_argument(
        '-P', '--parameterize', action='append', metavar='VAR:VAL0,VAL1,...',
        default=[], help='Parameterize a test on a set of variables'
    )
    testgen_options.add_argument(
        '--repeat', action='store', metavar='N',
        help='Repeat selected tests N times'
    )

    # Reporting options
    reporting_options.add_argument(
        '--performance-report', action='store', nargs='?',
        const=argparse.CONST_DEFAULT,
        configvar='general/perf_report_spec',
        envvar='RFM_PERF_REPORT_SPEC',
        help=('Print a report for performance tests '
              '(default: "now:now/last:+job_nodelist/+result")')
    )
    reporting_options.add_argument(
        '--session-extras', action='store', metavar='KV_DATA',
        help='Annotate session with custom key/value data'
    )

    # Miscellaneous options
    misc_options.add_argument(
        '-C', '--config-file', action='append', metavar='FILE',
        dest='config_files',
        help='Set configuration file',
        envvar='RFM_CONFIG_FILES :'
    )
    misc_options.add_argument(
        '--failure-stats', action='store_true', help='Print failure statistics'
    )
    misc_options.add_argument(
        '--nocolor', action='store_false', dest='colorize',
        help='Disable coloring of output',
        envvar='RFM_COLORIZE', configvar='general/colorize'
    )
    misc_options.add_argument(
        '--system', action='store', help='Load configuration for SYSTEM',
        envvar='RFM_SYSTEM'
    )
    misc_options.add_argument(
        '--table-format', choices=['csv', 'plain', 'pretty'],
        help='Table formatting',
        envvar='RFM_TABLE_FORMAT', configvar='general/table_format'
    )
    misc_options.add_argument(
        '--table-hide-columns', metavar='COLS', action='store',
        help='Hide specific columns from the final table',
        envvar='RFM_TABLE_HIDE_COLUMNS', configvar='general/table_hide_columns'
    )
    misc_options.add_argument(
        '-v', '--verbose', action='count',
        help='Increase verbosity level of output',
        envvar='RFM_VERBOSE', configvar='general/verbose'
    )
    misc_options.add_argument(
        '-q', '--quiet', action='count', default=0,
        help='Decrease verbosity level of output',
    )

    # Options not associated with command-line arguments
    argparser.add_argument(
        dest='sched_access_in_submit',
        envvar='RFM_SCHED_ACCESS_IN_SUBMIT',
        configvar='systems*/sched_options/sched_access_in_submit',
        action='store_true',
        help='Pass access options in the submission command (only for Slurm)'
    )
    argparser.add_argument(
        dest='autodetect_fqdn',
        envvar='RFM_AUTODETECT_FQDN',
        action='store',
        default=False,
        type=typ.Bool,
        help='Use the full qualified domain name as host name'
    )
    argparser.add_argument(
        dest='autodetect_method',
        envvar='RFM_AUTODETECT_METHOD',
        action='store',
        help='Method to detect the system'
    )
    argparser.add_argument(
        dest='autodetect_methods',
        envvar='RFM_AUTODETECT_METHODS',
        action='store',
        help='List of methods for detecting the current system'
    )
    argparser.add_argument(
        dest='autodetect_xthostname',
        envvar='RFM_AUTODETECT_XTHOSTNAME',
        action='store',
        default=False,
        type=typ.Bool,
        help="Use Cray's xthostname file to retrieve the host name"
    )
    argparser.add_argument(
        dest='config_path',
        envvar='RFM_CONFIG_PATH :',
        action='append',
        help='Directories where ReFrame will look for base configuration'
    )
    argparser.add_argument(
        dest='generate_file_reports',
        envvar='RFM_GENERATE_FILE_REPORTS',
        configvar='general/generate_file_reports',
        action='store_true',
        help='Save session report in files'
    )
    argparser.add_argument(
        dest='git_timeout',
        envvar='RFM_GIT_TIMEOUT',
        configvar='general/git_timeout',
        action='store',
        help=('Timeout in seconds when checking if the url is a '
              'valid repository.'),
        type=float
    )
    argparser.add_argument(
        dest='httpjson_url',
        envvar='RFM_HTTPJSON_URL',
        configvar='logging/handlers_perflog/httpjson_url',
        help='URL of HTTP server accepting JSON logs'
    )
    argparser.add_argument(
        dest='ignore_reqnodenotavail',
        envvar='RFM_IGNORE_REQNODENOTAVAIL',
        configvar='systems*/sched_options/ignore_reqnodenotavail',
        action='store_true',
        help='Ignore ReqNodeNotAvail Slurm error'
    )
    argparser.add_argument(
        dest='dump_pipeline_progress',
        envvar='RFM_DUMP_PIPELINE_PROGRESS',
        configvar='general/dump_pipeline_progress',
        action='store_true',
        help='Dump progress information for the async execution'
    )
    argparser.add_argument(
        dest='perf_info_level',
        envvar='RFM_PERF_INFO_LEVEL',
        configvar='general/perf_info_level',
        action='store',
        type=typ.Str[r'critical|error|warning|info|verbose|'
                     r'debug|debug2|undefined'],
        help='Log level at which immediate performance info will be printed'
    )
    argparser.add_argument(
        dest='pipeline_timeout',
        envvar='RFM_PIPELINE_TIMEOUT',
        configvar='general/pipeline_timeout',
        action='store',
        help='Timeout for advancing the pipeline',
        type=float
    )
    argparser.add_argument(
        dest='remote_detect',
        envvar='RFM_REMOTE_DETECT',
        configvar='general/remote_detect',
        action='store_true',
        help='Detect remote system topology'
    )
    argparser.add_argument(
        dest='remote_workdir',
        envvar='RFM_REMOTE_WORKDIR',
        configvar='general/remote_workdir',
        action='store',
        help='Working directory for launching ReFrame remotely'
    )
    argparser.add_argument(
        dest='resolve_module_conflicts',
        envvar='RFM_RESOLVE_MODULE_CONFLICTS',
        configvar='general/resolve_module_conflicts',
        action='store_true',
        help='Resolve module conflicts automatically'
    )
    argparser.add_argument(
        dest='sqlite_conn_timeout',
        envvar='RFM_SQLITE_CONN_TIMEOUT',
        configvar='storage/sqlite_conn_timeout',
        help='Timeout for DB connections (SQLite backend)'
    )
    argparser.add_argument(
        dest='sqlite_db_file',
        envvar='RFM_SQLITE_DB_FILE',
        configvar='storage/sqlite_db_file',
        help='DB file where the results database resides (SQLite backend)'
    )
    argparser.add_argument(
        dest='sqlite_db_file_mode',
        envvar='RFM_SQLITE_DB_FILE_MODE',
        configvar='storage/sqlite_db_file_mode',
        help='DB file permissions (SQLite backend)',
        type=functools.partial(int, base=8)
    )
    argparser.add_argument(
        dest='syslog_address',
        envvar='RFM_SYSLOG_ADDRESS',
        configvar='logging/handlers_perflog/syslog_address',
        help='Syslog server address'
    )
    argparser.add_argument(
        dest='trap_job_errors',
        envvar='RFM_TRAP_JOB_ERRORS',
        configvar='general/trap_job_errors',
        action='store_true',
        help='Trap job errors in job scripts and fail tests automatically'
    )
    argparser.add_argument(
        dest='use_login_shell',
        envvar='RFM_USE_LOGIN_SHELL',
        configvar='general/use_login_shell',
        action='store_true',
        help='Use a login shell for job scripts'
    )

    def restrict_logging():
        '''Restrict logging to errors only.

        This is done when specific options are passed, which generate JSON
        output and we don't want to pollute the output with other logging
        output.

        :returns: :obj:`True` if the logging was restricted, :obj:`False`
            otherwise.

        '''

        if (options.show_config or
            options.detect_host_topology or
            options.describe or
            options.describe_stored_session or
            options.describe_stored_testcases):
            logging.getlogger().setLevel(logging.ERROR)
            return True
        else:
            return False

    # Parse command line
    options = argparser.parse_args()
    if len(sys.argv) == 1:
        argparser.print_help()
        sys.exit(1)

    # First configure logging with our generic configuration so as to be able
    # to print pretty messages; logging will be reconfigured by user's
    # configuration later
    site_config = config.load_config('<builtin>')
    site_config.select_subconfig('generic')
    options.update_config(site_config)
    logging.configure_logging(site_config)
    printer = PrettyPrinter()
    printer.colorize = site_config.get('general/0/colorize')
    if not restrict_logging():
        printer.adjust_verbosity(calc_verbosity(site_config, options.quiet))

    # Now configure ReFrame according to the user configuration file
    try:
        # Issue a deprecation warning if the old `RFM_CONFIG_FILE` is used
        config_file = os.getenv('RFM_CONFIG_FILE')
        if config_file is not None:
            printer.warning('RFM_CONFIG_FILE is deprecated; '
                            'please use RFM_CONFIG_FILES instead')
            if os.getenv('RFM_CONFIG_FILES'):
                printer.warning(
                    'both RFM_CONFIG_FILE and RFM_CONFIG_FILES are specified; '
                    'the former will be ignored'
                )
            else:
                os.environ['RFM_CONFIG_FILES'] = config_file

        printer.debug('Loading user configuration')
        conf_files = config.find_config_files(
            options.config_path, options.config_files
        )
        site_config = config.load_config(*conf_files)
        site_config.validate()

        if options.autodetect_method:
            printer.warning('RFM_AUTODETECT_METHOD is deprecated; '
                            'please use RFM_AUTODETECT_METHODS instead')

        autodetect_methods = []
        if options.autodetect_methods:
            autodetect_methods = options.autodetect_methods.split(',')
        else:
            if options.autodetect_fqdn:
                printer.warning(
                    'RFM_AUTODETECT_FQDN is deprecated; '
                    'please use RFM_AUTODETECT_METHODS=py::socket.getfqdn '
                    'instead'
                )
                autodetect_methods = ['py::socket.getfqdn']
            elif options.autodetect_xthostname:
                printer.warning(
                    "RFM_AUTODETECT_XTHOSTNAME is deprecated; "
                    "please use RFM_AUTODETECT_METHODS='cat /etc/xthostname,hostname' "  # noqa: E501
                    "instead"
                )
                autodetect_methods = ['cat /etc/xthostname',
                                      'py::socket.gethostname']

        if autodetect_methods:
            site_config.set_autodetect_methods(autodetect_methods)

        # We ignore errors about unresolved sections or configuration
        # parameters here, because they might be defined at the individual
        # partition level and will be caught when we will instantiating
        # internally the system and partitions later on.
        site_config.select_subconfig(options.system,
                                     ignore_resolve_errors=True)
        for err in options.update_config(site_config):
            printer.warning(str(err))

        # Update options from the selected execution mode
        if options.mode:
            mode = site_config.get(f'modes/@{options.mode}')
            if mode is None:
                raise errors.ReframeError(f'invalid mode: {options.mode!r}')
            else:
                mode_args = site_config.get(f'modes/@{options.mode}/options')

                # We lexically split the mode options, because otherwise spaces
                # will be treated as part of the option argument;
                # see GH bug #1554
                mode_args = list(
                    itertools.chain.from_iterable(shlex.split(m)
                                                  for m in mode_args))
                # Parse the mode's options and reparse the command-line
                options = argparser.parse_args(mode_args,
                                               suppress_required=True)
                options = argparser.parse_args(namespace=options.cmd_options)
                options.update_config(site_config)

        logging.configure_logging(site_config)
    except (OSError, errors.ConfigError) as e:
        printer.error(f'failed to load configuration: {e}')
        printer.info(logfiles_message())
        sys.exit(1)
    except errors.ReframeError as e:
        printer.error(str(e))
        printer.info(logfiles_message())
        sys.exit(1)

    printer.colorize = site_config.get('general/0/colorize')
    if not restrict_logging():
        printer.adjust_verbosity(calc_verbosity(site_config, options.quiet))

    try:
        printer.debug('Initializing runtime')
        runtime.init_runtime(site_config,
                             use_timestamps=options.timestamp is not None)
    except errors.ConfigError as e:
        printer.error(f'failed to initialize runtime: {e}')
        printer.info(logfiles_message())
        sys.exit(1)

    rt = runtime.runtime()
    try:
        if site_config.get('general/0/module_map_file'):
            rt.modules_system.load_mapping_from_file(
                site_config.get('general/0/module_map_file')
            )

        if site_config.get('general/0/module_mappings'):
            for m in site_config.get('general/0/module_mappings'):
                rt.modules_system.load_mapping(m)

    except (errors.ConfigError, OSError) as e:
        printer.error('could not load module mappings: %s' % e)
        sys.exit(1)

    if (osext.samefile(rt.stage_prefix, rt.output_prefix) and
        not site_config.get('general/0/keep_stage_files')):
        printer.error("stage and output refer to the same directory; "
                      "if this is on purpose, please use the "
                      "'--keep-stage-files' option.")
        printer.info(logfiles_message())
        sys.exit(1)

    if options.list_stored_sessions:
        with exit_gracefully_on_error('failed to retrieve session data',
                                      printer):
            time_period = options.list_stored_sessions
            if time_period == 'all':
                time_period = None

            printer.table(reporting.session_data(time_period))
            sys.exit(0)

    if options.list_stored_testcases:
        namepatt = '|'.join(options.names)
        with exit_gracefully_on_error('failed to retrieve test case data',
                                      printer):
            printer.table(reporting.testcase_data(
                options.list_stored_testcases, namepatt
            ))
            sys.exit(0)

    if options.describe_stored_session:
        # Restore logging level
        printer.setLevel(logging.INFO)
        with exit_gracefully_on_error('failed to retrieve session data',
                                      printer):
            printer.info(jsonext.dumps(reporting.session_info(
                options.describe_stored_session
            ), indent=2))
            sys.exit(0)

    if options.describe_stored_testcases:
        # Restore logging level
        printer.setLevel(logging.INFO)
        namepatt = '|'.join(options.names)
        with exit_gracefully_on_error('failed to retrieve test case data',
                                      printer):
            printer.info(jsonext.dumps(reporting.testcase_info(
                options.describe_stored_testcases, namepatt
            ), indent=2))
            sys.exit(0)

    if options.delete_stored_session:
        session_uuid = options.delete_stored_session
        with exit_gracefully_on_error('failed to delete session', printer):
            reporting.delete_session(session_uuid)
            printer.info(f'Session {session_uuid} deleted successfully.')
            sys.exit(0)

    if options.performance_compare:
        namepatt = '|'.join(options.names)
        with exit_gracefully_on_error('failed to generate performance report',
                                      printer):
            printer.table(
                reporting.performance_compare(options.performance_compare,
                                              namepatt=namepatt)
            )
            sys.exit(0)

    # Show configuration after everything is set up
    if options.show_config:
        # Restore logging level
        printer.setLevel(logging.INFO)
        config_param = options.show_config
        if config_param == 'all':
            printer.info(str(rt.site_config))
        else:
            # Create a unique value to differentiate between configuration
            # parameters with value `None` and invalid ones
            default = {'token'}
            value = rt.get_option(config_param, default)
            if value is default:
                printer.error(
                    f'no such configuration parameter found: {config_param}'
                )
            else:
                printer.info(jsonext.dumps(value, indent=2))

        sys.exit(0)

    if options.detect_host_topology:
        from reframe.utility.cpuinfo import cpuinfo

        s_cpuinfo = cpuinfo()

        # Restore logging level
        printer.setLevel(logging.INFO)
        topofile = options.detect_host_topology
        if topofile == '-':
            printer.info(json.dumps(s_cpuinfo, indent=2))
        else:
            try:
                with open(topofile, 'w') as fp:
                    json.dump(s_cpuinfo, fp, indent=2)
                    fp.write('\n')
            except OSError:
                logging.getlogger().error(
                    f'could not write topology file: {topofile!r}'
                )
                sys.exit(1)

        sys.exit(0)

    autodetect.detect_topology()
    printer.debug(format_env(options.env_vars))

    # Setup the check loader
    if options.restore_session is not None:
        # We need to load the failed checks only from a list of reports
        if options.restore_session:
            filenames = options.restore_session.split(',')
        else:
            filenames = [
                osext.expandvars(site_config.get('general/0/report_file'))
            ]

        try:
            restored_session = reporting.restore_session(*filenames)
        except errors.ReframeError as err:
            printer.error(f'failed to load restore session: {err}')
            sys.exit(1)

        check_search_path = list(restored_session.slice('filename',
                                                        unique=True))
        check_search_recursive = False

        # If `-c` or `-R` are passed explicitly outside the configuration
        # file, override the values set from the report file
        if site_config.is_sticky_option('general/check_search_path'):
            printer.warning(
                'Ignoring check search path set in the report file: '
                'search path set explicitly in the command-line or '
                'the environment'
            )
            check_search_path = site_config.get('general/0/check_search_path')

        if site_config.is_sticky_option('general/check_search_recursive'):
            printer.warning(
                'Ignoring check search recursive option from the report file: '
                'option set explicitly in the command-line or the environment'
            )
            check_search_recursive = site_config.get(
                'general/0/check_search_recursive'
            )

    else:
        check_search_recursive = site_config.get(
            'general/0/check_search_recursive'
        )
        check_search_path = site_config.get('general/0/check_search_path')

    # Collect any variables set from the command line
    external_vars = {}
    for expr in options.vars:
        try:
            lhs, rhs = expr.split('=', maxsplit=1)
        except ValueError:
            printer.warning(
                f'invalid test variable assignment: {expr!r}; skipping'
            )
        else:
            external_vars[lhs] = rhs

    if options.dry_run:
        external_vars['_rfm_dry_run'] = '1'

    loader = RegressionCheckLoader(check_search_path,
                                   check_search_recursive,
                                   external_vars,
                                   options.skip_system_check,
                                   options.skip_prgenv_check)

    def print_infoline(param, value):
        param = param + ':'
        printer.info(f"  {param.ljust(18)} {value}")

    report = reporting.RunReport()
    report.update_session_info({
        'cmdline': ' '.join(shlex.quote(arg) for arg in sys.argv),
        'config_files': rt.site_config.sources,
        'log_files': logging.log_files(),
        'prefix_output': rt.output_prefix,
        'prefix_stage': rt.stage_prefix,
        'user': osext.osuser(),
        'version': osext.reframe_version(),
        'workdir': os.getcwd(),
    })

    # Print command line
<<<<<<< HEAD
    session_info = report['session_info']
=======
>>>>>>> ea6fbdc3
    printer.info('[ReFrame Setup]')
    print_infoline('version', session_info['version'])
    print_infoline('command', repr(session_info['cmdline']))
    print_infoline(
        'launched by',
<<<<<<< HEAD
        f'{session_info["user"] or "<unknown>"}@{session_info["hostname"]}'
=======
        f"{session_info['user'] or '<unknown>'}@{session_info['hostname']}"
>>>>>>> ea6fbdc3
    )
    print_infoline('working directory', repr(session_info['workdir']))
    print_infoline(
        'settings files',
        ', '.join(repr(x) for x in session_info['config_files'])
    )
    print_infoline('selected system', repr(rt.system.name))
    print_infoline('check search path',
                   f"{'(R) ' if loader.recurse else ''}"
                   f"{':'.join(loader.load_path)!r}")
    print_infoline('stage directory', repr(session_info['prefix_stage']))
    print_infoline('output directory', repr(session_info['prefix_output']))
    print_infoline('log files',
                   ', '.join(repr(s) for s in session_info['log_files']))
    print_infoline(
        'results database',
        repr(osext.expandvars(rt.get_option('storage/0/sqlite_db_file')))
    )
    printer.info('')
    try:
        logging.getprofiler().enter_region('test processing')

        # Need to parse the cli options before loading the tests
        parsed_job_options = []
        for opt in options.job_options:
            opt_split = opt.split('=', maxsplit=1)
            optstr = opt_split[0]
            valstr = opt_split[1] if len(opt_split) > 1 else ''
            if opt.startswith('-') or opt.startswith('#'):
                parsed_job_options.append(opt)
            elif len(optstr) == 1:
                parsed_job_options.append(f'-{optstr} {valstr}')
            else:
                parsed_job_options.append(f'--{optstr}={valstr}')

        # Locate and load checks; `force=True` is not needed for normal
        # invocations from the command line and has practically no effect, but
        # it is needed to better emulate the behavior of running reframe's CLI
        # from within the unit tests, which call repeatedly `main()`.
        checks_found = loader.load_all(force=True)
        printer.verbose(f'Loaded {len(checks_found)} test(s)')

        # Generate all possible test cases first; we will need them for
        # resolving dependencies after filtering
        testcases_all = generate_testcases(checks_found)
        testcases = testcases_all
        printer.verbose(f'Generated {len(testcases)} test case(s)')

        # Filter out fixtures
        testcases = [t for t in testcases if not t.check.is_fixture()]

        # Filter test cases by name
        if options.exclude_names:
            for name in options.exclude_names:
                testcases = filter(filters.have_not_name(name), testcases)

        if options.names:
            testcases = filter(filters.have_any_name(options.names), testcases)

        testcases = list(testcases)
        printer.verbose(
            f'Filtering test cases(s) by name: {len(testcases)} remaining'
        )

        # Filter test cases by tags
        for tag in options.exclude_tags:
            testcases = filter(filters.have_not_tag(tag), testcases)

        for tag in options.tags:
            testcases = filter(filters.have_tag(tag), testcases)

        testcases = list(testcases)
        printer.verbose(
            f'Filtering test cases(s) by tags: {len(testcases)} remaining'
        )

        if options.filter_expr:
            testcases = filter(filters.validates(options.filter_expr),
                               testcases)

            testcases = list(testcases)
            printer.verbose(
                f'Filtering test cases(s) by {options.filter_expr}: '
                f'{len(testcases)} remaining'
            )

        # Filter test cases by maintainers
        for maint in options.maintainers:
            testcases = filter(filters.have_maintainer(maint), testcases)

        # Filter test cases further
        if options.gpu_only and options.cpu_only:
            printer.error("options `--gpu-only' and `--cpu-only' "
                          "are mutually exclusive")
            sys.exit(1)

        if options.gpu_only:
            printer.warning('the `--gpu-only` option is deprecated; '
                            'please use `-E num_gpus_per_node` instead')
            testcases = filter(filters.have_gpu_only(), testcases)
        elif options.cpu_only:
            printer.warning('the `--cpu-only` option is deprecated; '
                            'please use `-E "not num_gpus_per_node"` instead')
            testcases = filter(filters.have_cpu_only(), testcases)

        testcases = list(testcases)
        printer.verbose(
            f'Filtering test cases(s) by other attributes: '
            f'{len(testcases)} remaining'
        )

        # Filter in failed cases
        if options.failed:
            if options.restore_session is None:
                printer.error(
                    "the option '--failed' can only be used "
                    "in combination with the '--restore-session' option"
                )
                sys.exit(1)

            def _case_failed(t):
                rec = restored_session.case(t)
                if not rec:
                    return False

                return rec['result'] == 'fail' or rec['result'] == 'abort'

            testcases = list(filter(_case_failed, testcases))
            printer.verbose(
                f'Filtering out successful test case(s): '
                f'{len(testcases)} remaining'
            )

        if options.parameterize:
            # Prepare parameters
            params = {}
            for param_spec in options.parameterize:
                try:
                    var, values_spec = param_spec.split('=')
                except ValueError:
                    raise errors.CommandLineError(
                        f'invalid parameter spec: {param_spec}'
                    ) from None
                else:
                    params[var] = values_spec.split(',')

            testcases_all = parameterize_tests(testcases, params)
            testcases = testcases_all

        if options.repeat is not None:
            try:
                num_repeats = int(options.repeat)
                if num_repeats <= 0:
                    raise ValueError
            except ValueError:
                raise errors.CommandLineError(
                    "argument to '--repeat' option must be "
                    "a non-negative integer"
                ) from None

            testcases_all = repeat_tests(testcases, num_repeats)
            testcases = testcases_all

        if options.distribute:
            node_map = getallnodes(options.distribute.lower(),
                                   parsed_job_options)

            # Remove the job options that begin with '--nodelist' and '-w', so
            # that they do not override those set from the distribute feature.
            #
            # NOTE: This is Slurm-specific. When support of distributing tests
            # is added to other scheduler backends, this needs to be updated,
            # too.
            parsed_job_options = [
                x for x in parsed_job_options
                if (not x.startswith('-w') and not x.startswith('--nodelist'))
            ]
            testcases_all = distribute_tests(testcases, node_map)
            testcases = testcases_all

        @logging.time_function
        def _sort_testcases(testcases):
            if options.exec_order in ('name', 'rname'):
                testcases.sort(key=lambda c: c.check.display_name,
                               reverse=(options.exec_order == 'rname'))
            elif options.exec_order in ('uid', 'ruid'):
                testcases.sort(key=lambda c: c.check.unique_name,
                               reverse=(options.exec_order == 'ruid'))
            elif options.exec_order == 'random':
                random.shuffle(testcases)

        _sort_testcases(testcases)
        if testcases_all is not testcases:
            _sort_testcases(testcases_all)

        # Prepare for running
        printer.debug('Building and validating the full test DAG')
        testgraph, skipped_cases = dependencies.build_deps(testcases_all)
        if skipped_cases:
            # Some cases were skipped, so adjust testcases
            testcases = list(util.OrderedSet(testcases) -
                             util.OrderedSet(skipped_cases))
            printer.verbose(
                f'Filtering test case(s) due to unresolved dependencies: '
                f'{len(testcases)} remaining'
            )

        dependencies.validate_deps(testgraph)
        printer.debug('Full test DAG:')
        printer.debug(dependencies.format_deps(testgraph))

        restored_cases = []
        if len(testcases) != len(testcases_all):
            testgraph = dependencies.prune_deps(
                testgraph, testcases,
                max_depth=1 if options.restore_session is not None else None
            )
            printer.debug('Pruned test DAG')
            printer.debug(dependencies.format_deps(testgraph))
            if options.restore_session is not None:
                testgraph, restored_cases = restored_session.restore_dangling(
                    testgraph
                )

        testcases = dependencies.toposort(
            testgraph,
            is_subgraph=options.restore_session is not None
        )
        printer.verbose(f'Final number of test cases: {len(testcases)}')

        # Warn on any unset test variables for the final set of selected tests
        # including any dependencies
        for clsname in {type(tc.check).__name__ for tc in testcases}:
            varlist = ', '.join(f'{v!r}' for v in loader.unset_vars(clsname))
            if varlist:
                printer.warning(
                    f'test {clsname!r}: '
                    f'the following variables were not set: {varlist}'
                )

        # Disable hooks
        for tc in testcases:
            for h in options.hooks:
                tc.check.disable_hook(h)

        # Act on checks
        if options.describe:
            # Restore logging level
            printer.setLevel(logging.INFO)
            describe_checks(testcases, printer)
            sys.exit(0)

        if options.list or options.list_detailed:
            concretized = (options.list == 'C' or
                           options.list_detailed == 'C')
            detailed = options.list_detailed is not None
            list_checks(testcases, printer, detailed, concretized)
            sys.exit(0)

        if options.list_tags:
            list_tags(testcases, printer)
            sys.exit(0)

        if options.ci_generate:
            list_checks(testcases, printer)
            printer.info('[Generate CI]')
            with open(options.ci_generate, 'wt') as fp:
                child_pipeline_opts = []
                if options.mode:
                    child_pipeline_opts.append(f'--mode={options.mode}')

                ci.emit_pipeline(fp, testcases, child_pipeline_opts)

            printer.info(
                f'  Gitlab pipeline generated successfully '
                f'in {options.ci_generate!r}.\n'
            )
            sys.exit(0)

        # Manipulate ReFrame's environment
        if site_config.get('general/0/purge_environment'):
            rt.modules_system.unload_all()
        else:
            for m in site_config.get('general/0/unload_modules'):
                rt.modules_system.unload_module(**m)

        # Load the environment for the current system
        try:
            printer.debug('Loading environment for current system')
            runtime.loadenv(rt.system.preload_environ)
        except errors.EnvironError as e:
            printer.error("failed to load current system's environment; "
                          "please check your configuration")
            printer.debug(str(e))
            raise

        def module_use(*paths):
            try:
                rt.modules_system.searchpath_add(*paths)
            except errors.EnvironError as e:
                printer.warning('could not add module paths correctly')
                printer.debug(str(e))

        def module_unuse(*paths):
            try:
                rt.modules_system.searchpath_remove(*paths)
            except errors.EnvironError as e:
                printer.warning('could not remove module paths correctly')
                printer.debug(str(e))

        printer.debug('(Un)using module paths from command line')
        module_paths = {}
        for d in options.module_paths:
            if d.startswith('-'):
                module_paths.setdefault('-', [])
                module_paths['-'].append(d[1:])
            elif d.startswith('+'):
                module_paths.setdefault('+', [])
                module_paths['+'].append(d[1:])
            else:
                module_paths.setdefault('x', [])
                module_paths['x'].append(d)

        for op, paths in module_paths.items():
            if op == '+':
                module_use(*paths)
            elif op == '-':
                module_unuse(*paths)
            else:
                # First empty the current module path in a portable way
                searchpath = [p for p in rt.modules_system.searchpath if p]
                if searchpath:
                    rt.modules_system.searchpath_remove(*searchpath)

                # Treat `A:B` syntax as well in this case
                paths = itertools.chain(*(p.split(':') for p in paths))
                module_use(*paths)

        printer.debug('Loading user modules from command line')
        for m in site_config.get('general/0/user_modules'):
            try:
                rt.modules_system.load_module(**m, force=True)
            except errors.EnvironError as e:
                printer.error(
                    f'could not load module {m["name"]!r} correctly; rerun '
                    f'with -vv for more information'
                )
                printer.debug(str(e))
                sys.exit(1)

        options.flex_alloc_nodes = options.flex_alloc_nodes or 'idle'

        # Run the tests

        # Setup the execution policy
        if options.exec_policy == 'serial':
            exec_policy = SerialExecutionPolicy()
        elif options.exec_policy == 'async':
            exec_policy = AsynchronousExecutionPolicy()
        else:
            # This should not happen, since choices are handled by
            # argparser
            printer.error("unknown execution policy `%s': Exiting...")
            sys.exit(1)

        exec_policy.skip_sanity_check = options.skip_sanity_check
        exec_policy.skip_performance_check = options.skip_performance_check
        exec_policy.keep_stage_files = site_config.get(
            'general/0/keep_stage_files'
        )
        exec_policy.dry_run_mode = options.dry_run
        try:
            errmsg = "invalid option for --flex-alloc-nodes: '{0}'"
            sched_flex_alloc_nodes = int(options.flex_alloc_nodes)
            if sched_flex_alloc_nodes <= 0:
                raise errors.CommandLineError(
                    errmsg.format(options.flex_alloc_nodes)
                )
        except ValueError:
            sched_flex_alloc_nodes = options.flex_alloc_nodes

        exec_policy.sched_flex_alloc_nodes = sched_flex_alloc_nodes
        exec_policy.sched_options = parsed_job_options
        if options.maxfail < 0:
            raise errors.CommandLineError(
                '--maxfail should be a non-negative integer: '
                f'{options.maxfail}'
            )

        if options.reruns and options.duration:
            raise errors.CommandLineError(
                "'--reruns' option cannot be combined with '--duration'"
            )

        if options.reruns < 0:
            raise errors.CommandLineError(
                "'--reruns' should be a non-negative integer: "
                f"{options.reruns}"
            )

        # Parse retries threshold
        if options.retries_threshold[-1] == '%':
            ratio = int(options.retries_threshold[:-1]) / 100.
            retries_threshold = int(len(testcases)*ratio)
        else:
            retries_threshold = int(options.retries_threshold)

        runner = Runner(exec_policy, printer, options.max_retries,
                        options.maxfail, options.reruns, options.duration,
                        retries_threshold)
        try:
            time_start = time.time()
            runner.runall(testcases, restored_cases)
        finally:
            # Build final JSON report
            time_end = time.time()
            report.update_timestamps(time_start, time_end)
            report.update_run_stats(runner.stats)
            if options.restore_session is not None:
                report.update_restored_cases(restored_cases, restored_session)

            if options.session_extras:
                # Update report's extras
                extras = {}
                for arg in options.session_extras.split(','):
                    k, v = arg.split('=', maxsplit=1)
                    extras[k] = v

                report.update_extras(extras)

            # Print a retry report if we did any retries
            if options.max_retries and runner.stats.failed(run=0):
                printer.retry_report(report)

            # Print a failure report if we had failures in the last run
            success = True
            if runner.stats.failed():
                success = False
                printer.failure_report(
                    report,
                    rerun_info=not options.distribute,
                    global_stats=options.duration or options.reruns
                )
                if options.failure_stats:
                    printer.failure_stats(
                        report, global_stats=options.duration or options.reruns
                    )

            if (options.performance_report and
                not options.dry_run and not report.is_empty()):
                try:
                    data = reporting.performance_compare(
                        rt.get_option('general/0/perf_report_spec'), report
                    )
                except Exception as err:
                    printer.warning(
                        f'failed to generate performance report: {err}'
                    )
                    printer.verbose(
                        ''.join(traceback.format_exception(*sys.exc_info()))
                    )
                else:
                    printer.performance_report(data)

            # Generate the report for this session
            report_file = os.path.normpath(
                osext.expandvars(rt.get_option('general/0/report_file'))
            )
            basedir = os.path.dirname(report_file)
            if basedir:
                os.makedirs(basedir, exist_ok=True)

            if (rt.get_option('general/0/generate_file_reports') and
                not report.is_empty()):
                # Save the report file
                try:
                    default_loc = os.path.dirname(
                        osext.expandvars(rt.get_default('general/report_file'))
                    )
                    report.save(
                        report_file,
                        compress=rt.get_option('general/0/compress_report'),
                        link_to_last=(default_loc ==
                                      os.path.dirname(report_file))
                    )
                except OSError as e:
                    printer.warning(
                        f'failed to generate report in {report_file!r}: {e}'
                    )
                except errors.ReframeError as e:
                    printer.warning(
                        f'failed to create symlink to latest report: {e}'
                    )

            # Store the generated report for analytics
            if not report.is_empty() and not options.dry_run:
                try:
                    sess_uuid = report.store()
                except Exception as e:
                    printer.warning(
                        f'failed to store results in the database: {e}'
                    )
                    printer.verbose(
                        ''.join(traceback.format_exception(*sys.exc_info()))
                    )
                else:
                    printer.info('Current session stored with UUID: '
                                 f'{sess_uuid}')

            # Generate the junit xml report for this session
            junit_report_file = rt.get_option('general/0/report_junit')
            if junit_report_file and not report.is_empty():
                # Expand variables in filename
                junit_report_file = osext.expandvars(junit_report_file)
                try:
                    report.save_junit(junit_report_file)
                except OSError as e:
                    printer.warning(
                        f'failed to generate report in {junit_report_file!r}: '
                        f'{e}'
                    )

        if not success:
            sys.exit(1)

        sys.exit(0)
    except (Exception, KeyboardInterrupt, errors.ReframeFatalError):
        exc_info = sys.exc_info()
        tb = ''.join(traceback.format_exception(*exc_info))
        message = f'run session stopped: {errors.what(*exc_info)}'
        if errors.is_warning(*exc_info):
            printer.warning(message)
        else:
            printer.error(message)

        if errors.is_exit_request(*exc_info):
            # Print stack traces for exit requests when debugging
            printer.debug(tb)
        elif errors.is_severe(*exc_info):
            printer.error(tb)
        else:
            printer.verbose(tb)

        sys.exit(1)
    finally:
        try:
            logging.getprofiler().exit_region()     # region: 'test processing'
            if site_config.get('general/0/save_log_files'):
                logging.save_log_files(rt.output_prefix)
        except OSError as e:
            printer.error(f'could not save log file: {e}')
            sys.exit(1)
        finally:
            if not restrict_logging():
                printer.info(logfiles_message())

            logging.getprofiler().exit_region()     # region: 'main'
            logging.getprofiler().print_report(printer.debug)<|MERGE_RESOLUTION|>--- conflicted
+++ resolved
@@ -1167,20 +1167,13 @@
     })
 
     # Print command line
-<<<<<<< HEAD
     session_info = report['session_info']
-=======
->>>>>>> ea6fbdc3
     printer.info('[ReFrame Setup]')
     print_infoline('version', session_info['version'])
     print_infoline('command', repr(session_info['cmdline']))
     print_infoline(
         'launched by',
-<<<<<<< HEAD
         f'{session_info["user"] or "<unknown>"}@{session_info["hostname"]}'
-=======
-        f"{session_info['user'] or '<unknown>'}@{session_info['hostname']}"
->>>>>>> ea6fbdc3
     )
     print_infoline('working directory', repr(session_info['workdir']))
     print_infoline(
