# Copyright 2016-2020 Swiss National Supercomputing Centre (CSCS/ETH Zurich)
# ReFrame Project Developers. See the top-level LICENSE file for details.
#
# SPDX-License-Identifier: BSD-3-Clause

import os
import sys
import copy
import yaml

import reframe.core.exceptions as errors
import reframe.core.runtime as runtime


def _emit_gitlab_pipeline(testcases):
    config = runtime.runtime().site_config

    # Collect the necessary ReFrame invariants
    program = 'reframe'
    prefix = 'rfm-stage/${CI_COMMIT_SHORT_SHA}'
    checkpath = config.get('general/0/check_search_path')
    recurse = config.get('general/0/check_search_recursive')
<<<<<<< HEAD
    verbosity = 'v' * int(config.get('general/0/verbose'))

    # Collect the generate CI options
    before_script = config.get('generate-ci/0/before_script')
    after_script = config.get('generate-ci/0/after_script')
    artifacts = config.get('generate-ci/0/artifacts')
    artifacts_expiry = config.get('generate-ci/0/artifacts_expiry')

    # Need to append prefix to artifacts
    if artifacts:
        artifacts = [os.path.join(prefix, a) if a in [
            'stage', 'output'] else a for a in artifacts]
    else:
        artifacts = []
=======
    verbosity = 'v' * config.get('general/0/verbose')
>>>>>>> fd59db92

    def rfm_command(testcase):
        if config.filename != '<builtin>':
            config_opt = f'-C {config.filename}'
        else:
            config_opt = ''

<<<<<<< HEAD
=======
        report_file = f'{testcase.check.unique_name}-report.json'
>>>>>>> fd59db92
        if testcase.level:
            restore_files = ','.join(
                f'{t.check.unique_name}-report.json' for t in tc.deps
            )
        else:
            restore_files = None

        return ' '.join([
            program,
            f'--prefix={prefix}', config_opt,
            f'{" ".join("-c " + c for c in checkpath)}',
            f'-R' if recurse else '',
            f'--report-file={testcase.check.name}-report.json',
            f'--report-junit={testcase.check.name}-report.xml',
            f'--restore-session={restore_files}' if restore_files else '',
<<<<<<< HEAD
            f'{"".join("-" + verbosity)}' if verbosity else '',
            '-n', f'{testcase.check.name}$', '-r',  # regex $ to indicate end
=======
            f'--report-junit={testcase.check.unique_name}-report.xml',
            f'{"".join("-" + verbosity)}' if verbosity else '',
            '-n', f"'^{testcase.check.unique_name}$'", '-r'
>>>>>>> fd59db92
        ])

    max_level = 0   # We need the maximum level to generate the stages section
    art_folder = 'rfm-artifacts'  # Folder where we place all artifacts

    json = {
        'cache': {
            'key': '${CI_COMMIT_REF_SLUG}',
            'paths': ['rfm-stage/${CI_COMMIT_SHORT_SHA}']
        },
        'stages': []
    }

    # Name of the image used for CI. If user does not explicitly provide
    # image keyword on the top of CI script, this variable does not exist
    image_name = os.getenv('CI_JOB_IMAGE')
    if image_name:
<<<<<<< HEAD
        json = {
            'image': image_name,
            **json,
        }
=======
        json['image'] = image_name
>>>>>>> fd59db92

    for tc in testcases:
        json[f'{tc.check.unique_name}'] = {
            'stage': f'rfm-stage-{tc.level}',
            'before_script': copy.deepcopy(before_script),
            'script': [rfm_command(tc)],
            'after_script': copy.deepcopy(after_script),
            'artifacts': {
<<<<<<< HEAD
                'paths': [f'{tc.check.name}-report.json',
                          f'{tc.check.name}-report.xml'] + artifacts,
                'expire_in': artifacts_expiry,
=======
                'paths': [f'{tc.check.unique_name}-report.json']
>>>>>>> fd59db92
            },
            'needs': [t.check.unique_name for t in tc.deps]
        }
        max_level = max(max_level, tc.level)

    # Add a last job that gathers all artifacts from precedent jobs
    json['GatherArtifacts'] = {
        'stage': f'rfm-stage-{max_level + 1}',
        'script': [f'echo \"Gathering artifacts from all jobs into '
                   f'{art_folder} folder\"',
                   f'mkdir -p {art_folder}',
                   f'cp -r {" ".join(a for a in artifacts)} *.json *.xml '
                   f'{art_folder}'],
        'needs': [tc.check.name for tc in testcases],
        'artifacts': {
            'paths': [art_folder],
            'expire_in': artifacts_expiry,
        },
    }

    # We incremented one stage by above gather artifacts job
    max_level += 1

    json['stages'] = [f'rfm-stage-{m}' for m in range(max_level+1)]
    return json


def emit_pipeline(fp, testcases, backend='gitlab'):
    if backend != 'gitlab':
        raise errors.ReframeError(f'unknown CI backend {backend!r}')

    yaml.dump(_emit_gitlab_pipeline(testcases), stream=fp,
              indent=2, sort_keys=False, width=sys.maxsize)<|MERGE_RESOLUTION|>--- conflicted
+++ resolved
@@ -20,8 +20,7 @@
     prefix = 'rfm-stage/${CI_COMMIT_SHORT_SHA}'
     checkpath = config.get('general/0/check_search_path')
     recurse = config.get('general/0/check_search_recursive')
-<<<<<<< HEAD
-    verbosity = 'v' * int(config.get('general/0/verbose'))
+    verbosity = 'v' * config.get('general/0/verbose')
 
     # Collect the generate CI options
     before_script = config.get('generate-ci/0/before_script')
@@ -30,14 +29,9 @@
     artifacts_expiry = config.get('generate-ci/0/artifacts_expiry')
 
     # Need to append prefix to artifacts
-    if artifacts:
-        artifacts = [os.path.join(prefix, a) if a in [
-            'stage', 'output'] else a for a in artifacts]
-    else:
-        artifacts = []
-=======
-    verbosity = 'v' * config.get('general/0/verbose')
->>>>>>> fd59db92
+    artifacts = [os.path.join(prefix, a)
+                 if a in ['perflogs', 'stage', 'output']
+                 else a for a in artifacts]
 
     def rfm_command(testcase):
         if config.filename != '<builtin>':
@@ -45,10 +39,7 @@
         else:
             config_opt = ''
 
-<<<<<<< HEAD
-=======
         report_file = f'{testcase.check.unique_name}-report.json'
->>>>>>> fd59db92
         if testcase.level:
             restore_files = ','.join(
                 f'{t.check.unique_name}-report.json' for t in tc.deps
@@ -61,22 +52,14 @@
             f'--prefix={prefix}', config_opt,
             f'{" ".join("-c " + c for c in checkpath)}',
             f'-R' if recurse else '',
-            f'--report-file={testcase.check.name}-report.json',
-            f'--report-junit={testcase.check.name}-report.xml',
+            f'--report-file={report_file}',
             f'--restore-session={restore_files}' if restore_files else '',
-<<<<<<< HEAD
-            f'{"".join("-" + verbosity)}' if verbosity else '',
-            '-n', f'{testcase.check.name}$', '-r',  # regex $ to indicate end
-=======
             f'--report-junit={testcase.check.unique_name}-report.xml',
             f'{"".join("-" + verbosity)}' if verbosity else '',
             '-n', f"'^{testcase.check.unique_name}$'", '-r'
->>>>>>> fd59db92
         ])
 
     max_level = 0   # We need the maximum level to generate the stages section
-    art_folder = 'rfm-artifacts'  # Folder where we place all artifacts
-
     json = {
         'cache': {
             'key': '${CI_COMMIT_REF_SLUG}',
@@ -89,14 +72,7 @@
     # image keyword on the top of CI script, this variable does not exist
     image_name = os.getenv('CI_JOB_IMAGE')
     if image_name:
-<<<<<<< HEAD
-        json = {
-            'image': image_name,
-            **json,
-        }
-=======
         json['image'] = image_name
->>>>>>> fd59db92
 
     for tc in testcases:
         json[f'{tc.check.unique_name}'] = {
@@ -105,35 +81,13 @@
             'script': [rfm_command(tc)],
             'after_script': copy.deepcopy(after_script),
             'artifacts': {
-<<<<<<< HEAD
-                'paths': [f'{tc.check.name}-report.json',
-                          f'{tc.check.name}-report.xml'] + artifacts,
+                'paths': [f'{tc.check.unique_name}-report.json',
+                          f'{tc.check.unique_name}-report.xml'] + artifacts,
                 'expire_in': artifacts_expiry,
-=======
-                'paths': [f'{tc.check.unique_name}-report.json']
->>>>>>> fd59db92
             },
             'needs': [t.check.unique_name for t in tc.deps]
         }
         max_level = max(max_level, tc.level)
-
-    # Add a last job that gathers all artifacts from precedent jobs
-    json['GatherArtifacts'] = {
-        'stage': f'rfm-stage-{max_level + 1}',
-        'script': [f'echo \"Gathering artifacts from all jobs into '
-                   f'{art_folder} folder\"',
-                   f'mkdir -p {art_folder}',
-                   f'cp -r {" ".join(a for a in artifacts)} *.json *.xml '
-                   f'{art_folder}'],
-        'needs': [tc.check.name for tc in testcases],
-        'artifacts': {
-            'paths': [art_folder],
-            'expire_in': artifacts_expiry,
-        },
-    }
-
-    # We incremented one stage by above gather artifacts job
-    max_level += 1
 
     json['stages'] = [f'rfm-stage-{m}' for m in range(max_level+1)]
     return json
