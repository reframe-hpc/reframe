{
    "$schema": "http://json-schema.org/draft-07/schema#",
    "$id": "https://raw.githubusercontent.com/eth-cscs/reframe/master/reframe/schemas/config.json",
    "title": "Validation schema for ReFrame's configuration file",
    "defs": {
        "alphanum_string": {
            "type": "string",
            "pattern": "([a-zA-Z0-9_]|-)+"
        },
        "system_ref": {
            "type": "array",
            "items": {"type": "string"}
        },
        "envvar_list": {
            "type": "array",
            "items": {
                "type": "array",
                "items": [
                    {
                        "type": "string",
                        "pattern": "([a-zA-Z_][a-zA-Z0-9_]*)"
                    },
                    {"type": "string"}
                ],
                "additionalProperties": false
            }
        },
        "modules_list": {
            "type": "array",
            "items": {
                "anyOf": [
                    {"type": "string"},
                    {
                        "type": "object",
                        "properties": {
                            "name": {"type": "string"},
                            "collection": {"type": "boolean"},
                            "path": {"type": ["string", "null"]}
                        },
                        "required": ["name"],
                        "additionalProperties": false
                    }
                ]
            }
        },
        "loglevel": {
            "type": "string",
            "enum": ["critical", "error", "warning", "info",
                     "verbose", "debug", "debug2", "undefined"]
        },
        "handler_common": {
            "type": "object",
            "properties": {
                "type": {
                    "type": "string",
                    "enum": ["file", "filelog", "graylog", "stream", "syslog", "httpjson"]
                },
                "level": {"$ref": "#/defs/loglevel"},
                "format": {"type": "string"},
                "datefmt": {"type": "string"}
            },
            "required": ["type"]
        },
        "file_handler": {
            "allOf": [
                {"$ref": "#/defs/handler_common"},
                {
                    "properties": {
                        "name": {"type": "string"},
                        "append": {"type": "boolean"},
                        "timestamp": {
                            "anyOf": [
                                {"type": "boolean"},
                                {"type": "string"}
                            ]
                        }
                    }
                }
            ]
        },
        "filelog_handler": {
            "allOf": [
                {"$ref": "#/defs/handler_common"},
                {
                    "properties": {
                        "basedir": {"type": "string"},
                        "prefix": {"type": "string"},
                        "append": {"type": "boolean"}
                    },
                    "required": ["prefix"]
                }
            ]
        },
        "graylog_handler": {
            "allOf": [
                {"$ref": "#/defs/handler_common"},
                {
                    "properties": {
                        "address": {"type": "string"},
                        "extras": {"type": "object"}
                    },
                    "required": ["address"]
                }
            ]
        },
        "stream_handler": {
            "allOf": [
                {"$ref": "#/defs/handler_common"},
                {
                    "properties": {
                        "name": {
                            "type": "string",
                            "enum": ["stdout", "stderr"]
                        }
                    }
                }
            ]
        },
        "syslog_handler": {
            "allOf": [
                {"$ref": "#/defs/handler_common"},
                {
                    "properties": {
                        "socktype": {
                            "type": "string",
                            "enum": ["tcp", "udp"]
                        },
                        "facility": {"type": "string",
                                     "enum": ["auth", "authpriv",
                                              "cron", "daemon",
                                              "ftp", "kern",
                                              "lpr", "mail",
                                              "news", "syslog",
                                              "user", "uucp",
                                              "local0", "local1",
                                              "local2", "local3",
                                              "local4", "local5",
                                              "local6", "local7"]},
                        "address": {"type": "string"}
                    },
                    "required": ["address"]
                }
            ]
        },
        "httpjson_handler": {
            "allOf": [
                {"$ref": "#/defs/handler_common"},
                {
                    "properties": {
                        "url": {"type": "string"},
                        "extras": {"type": "object"}
                    },
                    "required": ["url"]
                }
            ]
        },
        "topology_info": {
            "type": "object",
            "properties": {
                "numa_nodes": {
                    "type": "array",
                    "items": {"type": "string"}
                },
                "sockets": {
                    "type": "array",
                    "items": {"type": "string"}
                },
                "cores": {
                    "type": "array",
                    "items": {"type": "string"}
                },
                "caches": {
                    "type": "array",
                    "items": {
                        "type": "object",
                        "properties": {
                            "type": {"type": "string"},
                            "size": {"type": "number"},
                            "linesize": {"type": "number"},
                            "associativity": {"type": "number"},
                            "num_cpus": {"type": "number"},
                            "cpusets": {
                                "type": "array",
                                "items": {"type": "string"}
                            }
                        }
                    }
                }
            }
        },
        "processor_info": {
            "type": "object",
            "properties": {
                "arch": {"type": "string"},
                "num_cpus": {"type": "number"},
                "num_cpus_per_core": {"type": "number"},
                "num_cpus_per_socket": {"type": "number"},
                "num_sockets": {"type": "number"},
                "topology": {"$ref": "#/defs/topology_info"}
            },
            "additionalProperties": false
        },
        "device_info": {
            "type": "object",
            "properties": {
                "type": {"type": "string"},
                "arch": {"type": "string"},
                "num_devices": {"type": "number"}
            }
        },
        "devices": {
            "type": "array",
            "items": {"$ref": "#/defs/device_info"}
        }
    },
    "type": "object",
    "properties": {
        "systems": {
            "type": "array",
            "items": {
                "type": "object",
                "properties": {
                    "name": {"$ref": "#/defs/alphanum_string"},
                    "descr": {"type": "string"},
                    "hostnames": {
                        "type": "array",
                        "items": {"type": "string"}
                    },
                    "max_local_jobs": {"type": "number"},
                    "modules_system": {
                        "type": "string",
                        "enum": ["tmod", "tmod31", "tmod32", "tmod4",
                                 "lmod", "nomod", "spack"]
                    },
                    "modules": {"$ref": "#/defs/modules_list"},
                    "variables": {"$ref": "#/defs/envvar_list"},
                    "prefix": {"type": "string"},
                    "stagedir": {"type": "string"},
                    "outputdir": {"type": "string"},
                    "resourcesdir": {"type": "string"},
                    "partitions": {
                        "type": "array",
                        "items": {
                            "type": "object",
                            "properties": {
                                "name": {"$ref": "#/defs/alphanum_string"},
                                "descr": {"type": "string"},
                                "scheduler": {
                                    "type": "string",
                                    "enum": [
<<<<<<< HEAD
                                        "local", "oar", "pbs", "slurm",
                                        "sge", "squeue", "torque"
=======
                                        "local", "lsf", "oar", "pbs",
                                        "sge", "slurm", "squeue", "torque"
>>>>>>> fd59db92
                                    ]
                                },
                                "launcher": {
                                    "type": "string",
                                    "enum": [
                                        "alps",  "ibrun", "local", "mpirun",
                                        "mpiexec", "srun", "srunalloc", "ssh",
                                        "upcrun", "upcxx-run", "lrun", "lrun-gpu"
                                    ]
                                },
                                "access": {
                                    "type": "array",
                                    "items": {"type": "string"}
                                },
                                "environs": {
                                    "type": "array",
                                    "items": {"type": "string"}
                                },
                                "container_platforms": {
                                    "type": "array",
                                    "items": {
                                        "type": "object",
                                        "properties": {
                                            "type": {
                                                "type": "string",
                                                "enum": [
                                                    "Docker", "Sarus",
                                                    "Shifter", "Singularity"
                                                ]
                                            },
                                            "modules": {
                                                "$ref": "#/defs/modules_list"
                                            },
                                            "variables": {
                                                "$ref": "#/defs/envvar_list"
                                            }
                                        },
                                        "required": ["type"]
                                    }
                                },
                                "modules": {"$ref": "#/defs/modules_list"},
                                "time_limit": {"type": ["string", "null"]},
                                "variables": {"$ref": "#/defs/envvar_list"},
                                "max_jobs": {"type": "number"},
                                "prepare_cmds": {
                                    "type": "array",
                                    "items": {"type": "string"}
                                 },
                                "processor": {"$ref": "#/defs/processor_info"},
                                "devices": {"$ref": "#/defs/devices"},
                                "extras": {"type": "object"},
                                "resources": {
                                    "type": "array",
                                    "items": {
                                        "type": "object",
                                        "properties": {
                                            "name": {"type": "string"},
                                            "options": {
                                                "type": "array",
                                                "items": {"type": "string"}
                                            }
                                        },
                                        "required": ["name"],
                                        "additionalProperties": false
                                    }
                                }
                            },
                            "required": ["name", "scheduler", "launcher"],
                            "additionalProperties": false
                        },
                        "minItems": 1
                    }
                },
                "required": ["name", "hostnames", "partitions"],
                "additionalProperties": false
            }
        },
        "environments": {
            "type": "array",
            "items": {
                "type": "object",
                "properties": {
                    "name": {"type": "string"},
                    "modules": {"$ref": "#/defs/modules_list"},
                    "variables": {"$ref": "#/defs/envvar_list"},
                    "cc": {"type": "string"},
                    "cxx": {"type": "string"},
                    "ftn": {"type": "string"},
                    "cppflags": {
                        "type": "array",
                        "items": {"type": "string"}
                    },
                    "cflags": {
                        "type": "array",
                        "items": {"type": "string"}
                    },
                    "cxxflags": {
                        "type": "array",
                        "items": {"type": "string"}
                    },
                    "fflags": {
                        "type": "array",
                        "items": {"type": "string"}
                    },
                    "ldflags": {
                        "type": "array",
                        "items": {"type": "string"}
                    },
                    "extras": {"type": "object"},
                    "target_systems": {"$ref": "#/defs/system_ref"}
                },
                "required": ["name"],
                "additionalProperties": false
            }
        },
        "schedulers": {
            "type": "array",
            "items": {
                "type": "object",
                "properties": {
                    "name": {
                        "type": "string",
<<<<<<< HEAD
                        "enum": ["local", "oar", "pbs", "sge", "slurm", "squeue", "torque"]
=======
                        "enum": ["local", "lsf", "oar", "pbs",
                                 "sge", "slurm", "squeue", "torque"]
>>>>>>> fd59db92
                    },
                    "ignore_reqnodenotavail": {"type": "boolean"},
                    "resubmit_on_errors": {
                        "type": "array",
                        "items": {"type": "string"}
                    },
                    "job_submit_timeout": {"type": "number"},
                    "target_systems": {"$ref": "#/defs/system_ref"},
                    "use_nodes_option": {"type": "boolean"}
                },
                "required": ["name"],
                "additionalProperties": false
            }
        },
        "generate-ci": {
            "type": "array",
            "items": {
                "type": "object",
                "properties": {
                    "before_script": {
                        "type": "array",
                        "items": {"type": "string"}
                    },
                    "after_script": {
                        "type": "array",
                        "items": {"type": "string"}
                    },
                    "artifacts": {
                        "type": "array",
                        "items": {
                          "type": "string",
                          "enum": ["perflogs", "output", "stage"]
                        }
                    },
                    "target_systems": {"$ref": "#/defs/system_ref"},
                    "artifacts_expiry": {"type": "string"}
                },
                "additionalProperties": false
            }
        },
        "logging": {
            "type": "array",
            "items": {
                "type": "object",
                "properties": {
                    "level": {"$ref": "#/defs/loglevel"},
                    "handlers": {
                        "type": "array",
                        "items": {
                            "anyOf": [
                                {"$ref": "#/defs/file_handler"},
                                {"$ref": "#/defs/filelog_handler"},
                                {"$ref": "#/defs/graylog_handler"},
                                {"$ref": "#/defs/stream_handler"},
                                {"$ref": "#/defs/syslog_handler"},
                                {"$ref": "#/defs/httpjson_handler"}
                            ]
                        },
                        "minItems": 1
                    },
                    "handlers_perflog": {
                        "type": "array",
                        "items": {
                            "anyOf": [
                                {"$ref": "#/defs/file_handler"},
                                {"$ref": "#/defs/filelog_handler"},
                                {"$ref": "#/defs/graylog_handler"},
                                {"$ref": "#/defs/stream_handler"},
                                {"$ref": "#/defs/syslog_handler"}
                            ]
                        }
                    },
                    "target_systems": {"$ref": "#/defs/system_ref"}
                },
                "required": ["handlers", "handlers_perflog"],
                "additionalProperties": false
            }
        },
        "modes": {
            "type": "array",
            "items": {
                "type": "object",
                "properties": {
                    "name": {"type": "string"},
                    "options": {
                        "type": "array",
                        "items": {"type": "string"}
                    },
                    "target_systems": {"$ref": "#/defs/system_ref"}
                },
                "required": ["name"],
                "additionalProperties": false
            }
        },
        "general": {
            "type": "array",
            "items": {
                "type": "object",
                "properties": {
                    "check_search_path": {
                        "type": "array",
                        "items": {"type": "string"}
                    },
                    "check_search_recursive": {"type": "boolean"},
                    "clean_stagedir": {"type": "boolean"},
                    "colorize": {"type": "boolean"},
                    "compact_test_names": {"type": "boolean"},
                    "git_timeout": {"type": "number"},
                    "ignore_check_conflicts": {"type": "boolean"},
                    "trap_job_errors": {"type": "boolean"},
                    "keep_stage_files": {"type": "boolean"},
                    "module_map_file": {"type": "string"},
                    "module_mappings": {
                        "type": "array",
                        "items": {"type": "string"}
                    },
                    "non_default_craype": {"type": "boolean"},
                    "dump_pipeline_progress": {"type": "boolean"},
                    "pipeline_timeout": {"type": ["number", "null"]},
                    "purge_environment": {"type": "boolean"},
                    "remote_detect": {"type": "boolean"},
                    "remote_workdir": {"type": "string"},
                    "report_file": {"type": "string"},
                    "report_junit": {"type": ["string", "null"]},
                    "resolve_module_conflicts": {"type": "boolean"},
                    "save_log_files": {"type": "boolean"},
                    "target_systems": {"$ref": "#/defs/system_ref"},
                    "timestamp_dirs": {"type": "string"},
                    "unload_modules": {"$ref": "#/defs/modules_list"},
                    "use_login_shell": {"type": "boolean"},
                    "user_modules": {"$ref": "#/defs/modules_list"},
                    "verbose": {"type": "number"}
                },
                "additionalProperties": false
            }
        }
    },
    "required": ["systems", "environments", "logging"],
    "additionalProperties": false,
    "defaults": {
        "generate-ci/after_script": ["echo 'noop'"],
        "generate-ci/before_script": ["echo 'noop'"],
        "generate-ci/artifacts_expiry": "30 days",
        "generate-ci/target_systems": ["*"],
        "environments/modules": [],
        "environments/variables": [],
        "environments/cc": "cc",
        "environments/cxx": "CC",
        "environments/ftn": "ftn",
        "environments/cppflags": [],
        "environments/cflags": [],
        "environments/cxxflags": [],
        "environments/fflags": [],
        "environments/ldflags": [],
        "environments/extras": {},
        "environments/target_systems": ["*"],
        "general/dump_pipeline_progress": false,
        "general/pipeline_timeout": null,
        "general/check_search_path": ["${RFM_INSTALL_PREFIX}/checks/"],
        "general/check_search_recursive": false,
        "general/clean_stagedir": true,
        "general/colorize": true,
        "general/compact_test_names": false,
        "general/git_timeout": 5,
        "general/ignore_check_conflicts": false,
        "general/trap_job_errors": false,
        "general/keep_stage_files": false,
        "general/module_map_file": "",
        "general/module_mappings": [],
        "general/non_default_craype": false,
        "general/purge_environment": false,
        "general/remote_detect": false,
        "general/remote_workdir": ".",
        "general/report_file": "${HOME}/.reframe/reports/run-report.json",
        "general/report_junit": null,
        "general/resolve_module_conflicts": true,
        "general/save_log_files": false,
        "general/target_systems": ["*"],
        "general/timestamp_dirs": "",
        "general/unload_modules": [],
        "general/use_login_shell": false,
        "general/user_modules": [],
        "general/verbose": 0,
        "logging/level": "undefined",
        "logging/target_systems": ["*"],
        "logging/handlers*/*_level": "info",
        "logging/handlers*/*_format": "%(message)s",
        "logging/handlers*/*_datefmt": "%FT%T",
        "logging/handlers*/file_append": false,
        "logging/handlers*/file_name": "",
        "logging/handlers*/file_timestamp": false,
        "logging/handlers*/filelog_append": true,
        "logging/handlers*/filelog_basedir": "./perflogs",
        "logging/handlers*/graylog_extras": {},
        "logging/handlers*/httpjson_extras": {},
        "logging/handlers*/stream_name": "stdout",
        "logging/handlers*/syslog_socktype": "udp",
        "logging/handlers*/syslog_facility": "user",
        "modes/options": [],
        "modes/target_systems": ["*"],
        "schedulers/ignore_reqnodenotavail": false,
        "schedulers/resubmit_on_errors": [],
        "schedulers/job_submit_timeout": 60,
        "schedulers/target_systems": ["*"],
        "schedulers/use_nodes_option": false,
        "systems/descr": "",
        "systems/max_local_jobs": 8,
        "systems/modules_system": "nomod",
        "systems/modules": [],
        "systems/variables": [],
        "systems/prefix": ".",
        "systems/outputdir": "",
        "systems/resourcesdir": ".",
        "systems/stagedir": "",
        "systems/partitions/descr": "",
        "systems/partitions/access": [],
        "systems/partitions/environs": [],
        "systems/partitions/container_platforms": [],
        "systems/partitions/container_platforms/*modules": [],
        "systems/partitions/container_platforms/*variables": [],
        "systems/partitions/resources": [],
        "systems/partitions/resources/options": [],
        "systems/partitions/modules": [],
        "systems/partitions/variables": [],
        "systems/partitions/max_jobs": 8,
        "systems/partitions/prepare_cmds": [],
        "systems/partitions/processor": {},
        "systems/partitions/devices": [],
        "systems/partitions/extras": {}
    }
}<|MERGE_RESOLUTION|>--- conflicted
+++ resolved
@@ -248,13 +248,8 @@
                                 "scheduler": {
                                     "type": "string",
                                     "enum": [
-<<<<<<< HEAD
-                                        "local", "oar", "pbs", "slurm",
-                                        "sge", "squeue", "torque"
-=======
                                         "local", "lsf", "oar", "pbs",
                                         "sge", "slurm", "squeue", "torque"
->>>>>>> fd59db92
                                     ]
                                 },
                                 "launcher": {
@@ -377,12 +372,8 @@
                 "properties": {
                     "name": {
                         "type": "string",
-<<<<<<< HEAD
-                        "enum": ["local", "oar", "pbs", "sge", "slurm", "squeue", "torque"]
-=======
                         "enum": ["local", "lsf", "oar", "pbs",
                                  "sge", "slurm", "squeue", "torque"]
->>>>>>> fd59db92
                     },
                     "ignore_reqnodenotavail": {"type": "boolean"},
                     "resubmit_on_errors": {
@@ -525,6 +516,7 @@
     "defaults": {
         "generate-ci/after_script": ["echo 'noop'"],
         "generate-ci/before_script": ["echo 'noop'"],
+        "generate-ci/artifacts": [],
         "generate-ci/artifacts_expiry": "30 days",
         "generate-ci/target_systems": ["*"],
         "environments/modules": [],
